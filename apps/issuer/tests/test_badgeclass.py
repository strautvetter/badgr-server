# encoding: utf-8
from __future__ import unicode_literals

import base64
import json

from django.core.files.images import get_image_dimensions
from django.core.urlresolvers import reverse

from issuer.models import BadgeClass
from mainsite.tests import BadgrTestCase, SetupIssuerHelper
from mainsite.utils import OriginSetting


class BadgeClassTests(SetupIssuerHelper, BadgrTestCase):

    def _create_badgeclass_for_issuer_authenticated(self, image_path, **kwargs):
        with open(image_path, 'r') as badge_image:

            image_str = self._base64_data_uri_encode(badge_image, "image/png")
            example_badgeclass_props = {
                'name': 'Badge of Awesome',
                'description': "An awesome badge only awarded to awesome people or non-existent test entities",
                'image': image_str,
                'criteria': 'http://wikipedia.org/Awesome',
            }
            example_badgeclass_props.update(kwargs)

            test_user = self.setup_user(authenticate=True)
            test_issuer = self.setup_issuer(owner=test_user)
            self.issuer = test_issuer
            response = self.client.post('/v1/issuer/issuers/{slug}/badges'.format(slug=test_issuer.entity_id),
                data=example_badgeclass_props,
                format="json"
            )
            self.assertEqual(response.status_code, 201)
            self.assertIn('slug', response.data)
            new_badgeclass_slug = response.data.get('slug')

            # assert that the BadgeClass was published to and fetched from the cache
            with self.assertNumQueries(0):
                response = self.client.get('/v1/issuer/issuers/{issuer}/badges/{badgeclass}'.format(
                    issuer=test_issuer.entity_id,
                    badgeclass=new_badgeclass_slug))
                self.assertEqual(response.status_code, 200)
                return json.loads(response.content)

    def test_can_create_badgeclass(self):
        self._create_badgeclass_for_issuer_authenticated(self.get_test_image_path())

    def test_can_create_badgeclass_with_svg(self):
        self._create_badgeclass_for_issuer_authenticated(self.get_test_svg_image_path())

    def test_create_badgeclass_scrubs_svg(self):
        with open(self.get_testfiles_path('hacked-svg-with-embedded-script-tags.svg'), 'r') as attack_badge_image:

            badgeclass_props = {
                'name': 'javascript SVG badge',
                'description': 'badge whose svg source attempts to execute code',
                'image': attack_badge_image,
                'criteria': 'http://svgs.should.not.be.user.input'
            }
            test_user = self.setup_user(authenticate=True)
            test_issuer = self.setup_issuer(owner=test_user)
            response = self.client.post('/v1/issuer/issuers/{slug}/badges'.format(slug=test_issuer.entity_id), badgeclass_props)
            self.assertEqual(response.status_code, 201)
            self.assertIn('slug', response.data)

            # make sure code was stripped
            bc = BadgeClass.objects.get(entity_id=response.data.get('slug'))
            image_content = bc.image.file.readlines()
            self.assertNotIn('onload', image_content)
            self.assertNotIn('<script>', image_content)

            # make sure we can issue the badge
            badgeinstance = bc.issue(recipient_id='fakerecipient@email.test')
            self.assertIsNotNone(badgeinstance)

    def test_when_creating_badgeclass_with_criteriatext_criteraurl_is_returned(self):
        """
        Ensure that when criteria text is submitted instead of a URL, the criteria address
        embedded in the badge is to the view that will display that criteria text
        (rather than the text itself or something...)
        """
        with open(self.get_test_image_path(), 'r') as badge_image:
            test_user = self.setup_user(authenticate=True)
            test_issuer = self.setup_issuer(owner=test_user)
            response = self.client.post('/v1/issuer/issuers/{slug}/badges'.format(slug=test_issuer.entity_id), {
                'name': 'Badge of Awesome',
                'description': "An awesome badge only awarded to awesome people or non-existent test entities",
                'image': badge_image,
                'criteria': 'The earner of this badge must be truly, truly awesome.',
            })
            self.assertEqual(response.status_code, 201)

            self.assertIn('slug', response.data)
            new_badgeclass_slug = response.data.get('slug')
            self.assertIn('json', response.data)
            self.assertIn('criteria', response.data.get('json'))
            expected_criterial_url = OriginSetting.HTTP + reverse('badgeclass_criteria', kwargs={
                'entity_id': new_badgeclass_slug
            })
            self.assertEqual(response.data.get('json').get('criteria'), expected_criterial_url)

    def test_cannot_create_badgeclass_without_description(self):
        """
        Ensure that the API properly rejects badgeclass creation requests that do not include a description.
        """
        with open(self.get_test_image_path(), 'r') as badge_image:
            badgeclass_props = {
                'name': 'Badge of Awesome',
                'image': badge_image,
                'criteria': 'The earner of this badge must be truly, truly awesome.',
            }

            test_user = self.setup_user(authenticate=True)
            test_issuer = self.setup_issuer(owner=test_user)
            response = self.client.post('/v1/issuer/issuers/{slug}/badges'.format(slug=test_issuer.entity_id),
                badgeclass_props
            )
            self.assertEqual(response.status_code, 400)

    def test_cannot_create_badgeclass_if_unauthenticated(self):
        test_user = self.setup_user(authenticate=False)
        test_issuer = self.setup_issuer(owner=test_user)

        response = self.client.post('/v1/issuer/issuers/{slug}/badges'.format(slug=test_issuer.entity_id))
        self.assertEqual(response.status_code, 401)

    def test_can_get_badgeclass_list_if_authenticated(self):
        """
        Ensure that a logged-in user can get a list of their BadgeClasses
        """
        test_user = self.setup_user(authenticate=True)
        test_issuer = self.setup_issuer(owner=test_user)
        test_badgeclasses = list(self.setup_badgeclasses(issuer=test_issuer, how_many=3))

        response = self.client.get('/v1/issuer/issuers/{slug}/badges'.format(slug=test_issuer.entity_id))
        self.assertEqual(response.status_code, 200)
        self.assertIsInstance(response.data, list)
        self.assertEqual(len(response.data), len(test_badgeclasses))

    def test_cannot_get_badgeclass_list_if_unauthenticated(self):
        """
        Ensure that logged-out user can't GET the private API endpoint for badgeclass list
        """
        test_user = self.setup_user(authenticate=False)
        test_issuer = self.setup_issuer(owner=test_user)
        test_badgeclasses = list(self.setup_badgeclasses(issuer=test_issuer))

        response = self.client.get('/v1/issuer/issuers/{slug}/badges'.format(slug=test_issuer.entity_id))
        self.assertEqual(response.status_code, 401)

    def test_can_delete_unissued_badgeclass(self):
        test_user = self.setup_user(authenticate=True)
        test_issuer = self.setup_issuer(owner=test_user)
        test_badgeclass = self.setup_badgeclass(issuer=test_issuer)

        response = self.client.delete('/v1/issuer/issuers/{issuer}/badges/{badge}'.format(
            issuer=test_issuer.entity_id,
            badge=test_badgeclass.entity_id
        ))
        self.assertEqual(response.status_code, 204)

        self.assertFalse(BadgeClass.objects.filter(entity_id=test_badgeclass.entity_id).exists())

    def test_cannot_delete_already_issued_badgeclass(self):
        """
        A user should not be able to delete a badge class if it has been issued
        """
        test_user = self.setup_user(authenticate=True)
        test_issuer = self.setup_issuer(owner=test_user)
        test_badgeclass = self.setup_badgeclass(issuer=test_issuer)

        # issue badge to a recipient
        test_badgeclass.issue(recipient_id='new.recipient@email.test')

        response = self.client.delete('/v1/issuer/issuers/{issuer}/badges/{badge}'.format(
            issuer=test_issuer.entity_id,
            badge=test_badgeclass.entity_id
        ))
        self.assertEqual(response.status_code, 400)

        self.assertTrue(BadgeClass.objects.filter(entity_id=test_badgeclass.entity_id).exists())

    # TODO: review this test for deprecation -- we no longer allow writable slugs
    # def test_create_badgeclass_with_underscore_slug(self):
    #     """
    #     Tests that a manually-defined slug that includes underscores does not
    #     trigger an error when defining a new BadgeClass
    #     """
    #     with open(
    #             os.path.join(os.path.dirname(__file__), 'testfiles', 'guinea_pig_testing_badge.png'), 'r'
    #     ) as badge_image:
    #
    #         badgeclass_props = {
    #             'name': 'Badge of Slugs',
    #             'slug': 'badge_of_slugs_99',
    #             'description': "Recognizes slimy learners with a penchant for lettuce",
    #             'image': badge_image,
    #             'criteria': 'The earner of this badge must slither through a garden and return home before morning.',
    #         }
    #
    #         self.client.force_authenticate(user=get_user_model().objects.get(pk=1))
    #         response = self.client.post(
    #             '/v1/issuer/issuers/test-issuer/badges',
    #             badgeclass_props
    #         )
    #         self.assertEqual(response.status_code, 201)
    #         self.assertRegexpMatches(response.data.get(
    #             'json', {}).get('criteria'),
    #                                  r'badge_of_slugs_99/criteria$'
    #                                  )

    def test_cannot_create_badgeclass_with_invalid_markdown(self):
        with open(self.get_test_image_path(), 'r') as badge_image:
            badgeclass_props = {
                'name': 'Badge of Slugs',
                'slug': 'badge_of_slugs_99',
                'description': "Recognizes slimy learners with a penchant for lettuce",
                'image': badge_image,
            }

            test_user = self.setup_user(authenticate=True)
            test_issuer = self.setup_issuer(owner=test_user)

            # should not create badge that has images in markdown
            badgeclass_props['criteria'] = 'This is invalid ![foo](image-url) markdown'
            response = self.client.post('/v1/issuer/issuers/{slug}/badges'.format(slug=test_issuer.entity_id),
                badgeclass_props
            )
            self.assertEqual(response.status_code, 400)

    def test_can_create_badgeclass_with_valid_markdown(self):
        with open(self.get_test_image_path(), 'r') as badge_image:
            badgeclass_props = {
                'name': 'Badge of Slugs',
                'slug': 'badge_of_slugs_99',
                'description': "Recognizes slimy learners with a penchant for lettuce",
                'image': badge_image,
            }

            test_user = self.setup_user(authenticate=True)
            test_issuer = self.setup_issuer(owner=test_user)

            # valid markdown should be saved but html tags stripped
            badgeclass_props['criteria'] = 'This is *valid* markdown <p>mixed with raw</p> <script>document.write("and abusive html")</script>'
            response = self.client.post('/v1/issuer/issuers/{slug}/badges'.format(slug=test_issuer.entity_id),
                badgeclass_props
            )
            self.assertEqual(response.status_code, 201)
            self.assertIsNotNone(response.data)
            new_badgeclass = response.data
            self.assertEqual(new_badgeclass.get('criteria_text', None), 'This is *valid* markdown mixed with raw document.write("and abusive html")')
            self.assertIn('slug', new_badgeclass)

            # verify that public page renders markdown as html
            response = self.client.get('/public/badges/{}'.format(new_badgeclass.get('slug')), HTTP_ACCEPT='*/*')
            self.assertEqual(response.status_code, 200)
            self.assertContains(response, "<p>This is <em>valid</em> markdown")

    def test_can_create_badgeclass_with_alignment(self):
        with open(self.get_test_image_path(), 'r') as badge_image:
            num_badgeclasses = BadgeClass.objects.count()
            test_user = self.setup_user(authenticate=True)
            test_issuer = self.setup_issuer(owner=test_user)

            badgeclass_props = {
                'name': 'Badge of Slugs',
                'description': "Recognizes slimy learners with a penchant for lettuce",
                'image': self._base64_data_uri_encode(badge_image, 'image/png'),
                'criteriaNarrative': 'Eat lettuce. Grow big.'
            }

            # valid markdown should be saved but html tags stripped
            badgeclass_props['alignments'] = [
                {
                    'targetName': 'Align1',
                    'targetUrl': 'http://examp.e.org/frmwrk/1'
                },
                {
                    'targetName': 'Align2',
                    'targetUrl': 'http://examp.e.org/frmwrk/2'
                }
            ]
            # badgeclass_props['alignment_items'] = badgeclass_props['alignments']
            response = self.client.post(
                '/v2/issuers/{}/badgeclasses'.format(test_issuer.entity_id),
                badgeclass_props, format='json'
            )
            self.assertEqual(response.status_code, 201)
            self.assertIsNotNone(response.data)
            new_badgeclass = response.data['result'][0]
            self.assertIn('alignments', new_badgeclass.keys())
            self.assertEqual(len(new_badgeclass['alignments']), 2)
            self.assertEqual(
                new_badgeclass['alignments'][0]['targetName'], badgeclass_props['alignments'][0]['targetName'])

            # verify that public page renders markdown as html
            response = self.client.get('/public/badges/{}?v=2_0'.format(new_badgeclass.get('entityId')))
            self.assertIn('alignment', response.data.keys())
            self.assertEqual(len(response.data['alignment']), 2)
            self.assertEqual(
                response.data['alignment'][0]['targetName'], badgeclass_props['alignments'][0]['targetName'])

            self.assertEqual(num_badgeclasses + 1, BadgeClass.objects.count())

    def test_new_badgeclass_updates_cached_issuer(self):
        test_user = self.setup_user(authenticate=True)
        test_issuer = self.setup_issuer(owner=test_user)
        self.setup_badgeclasses(issuer=test_issuer)
        number_of_badgeclasses = len(list(test_user.cached_badgeclasses()))

        with open(self.get_test_image_path(), 'r') as badge_image:
            example_badgeclass_props = {
                'name': 'Badge of Freshness',
                'description': "Fresh Badge",
                'image': badge_image,
                'criteria': 'http://wikipedia.org/Freshness',
            }

            response = self.client.post('/v1/issuer/issuers/{slug}/badges'.format(slug=test_issuer.entity_id),
                                        example_badgeclass_props)
            self.assertEqual(response.status_code, 201)

            self.assertEqual(len(list(test_user.cached_badgeclasses())), number_of_badgeclasses + 1)

    def test_new_badgeclass_updates_cached_user_badgeclasses(self):
        test_user = self.setup_user(authenticate=True)
        test_issuer = self.setup_issuer(owner=test_user)
        self.setup_badgeclasses(issuer=test_issuer)
        badgelist = self.client.get('/v1/issuer/all-badges')

        with open(self.get_test_image_path(), 'r') as badge_image:
            example_badgeclass_props = {
                'name': 'Badge of Freshness',
                'description': "Fresh Badge",
                'image': badge_image,
                'criteria': 'http://wikipedia.org/Freshness',
            }

            response = self.client.post('/v1/issuer/issuers/{slug}/badges'.format(slug=test_issuer.entity_id),
                example_badgeclass_props
            )
            self.assertEqual(response.status_code, 201)

        new_badgelist = self.client.get('/v1/issuer/all-badges')

        self.assertEqual(len(new_badgelist.data), len(badgelist.data) + 1)

    def _base64_data_uri_encode(self, file, mime):
        encoded = base64.b64encode(file.read())
        return "data:{};base64,{}".format(mime, encoded)

    def test_badgeclass_put_image_data_uri(self):
        test_user = self.setup_user(authenticate=True)
        test_issuer = self.setup_issuer(owner=test_user)

        with open(self.get_test_image_path(), 'r') as badge_image:
            badgeclass_props = {
                'name': 'Badge of Awesome',
                'description': 'An awesome badge only awarded to awesome people or non-existent test entities',
                'criteria': 'http://wikipedia.org/Awesome',
            }

            response = self.client.post('/v1/issuer/issuers/{slug}/badges'.format(slug=test_issuer.entity_id),
                dict(badgeclass_props, image=badge_image),
            )
            self.assertEqual(response.status_code, 201)
            self.assertIn('slug', response.data)
            badgeclass_slug = response.data.get('slug')

        with open(self.get_testfiles_path('450x450.png'), 'r') as new_badge_image:
            put_response = self.client.put(
                '/v1/issuer/issuers/{issuer}/badges/{badge}'.format(issuer=test_issuer.entity_id, badge=badgeclass_slug),
                dict(badgeclass_props, image=self._base64_data_uri_encode(new_badge_image, 'image/png'))
            )
            self.assertEqual(put_response.status_code, 200)

            new_badgeclass = BadgeClass.objects.get(entity_id=badgeclass_slug)
            image_width, image_height = get_image_dimensions(new_badgeclass.image.file)

            # File should be changed to new 450x450 image
            self.assertEqual(image_width, 450)
            self.assertEqual(image_height, 450)

    def test_badgeclass_put_image_non_data_uri(self):
        test_user = self.setup_user(authenticate=True)
        test_issuer = self.setup_issuer(owner=test_user)

        badgeclass_props = {
            'name': 'Badge of Awesome',
            'description': 'An awesome badge only awarded to awesome people or non-existent test entities',
            'criteria': 'http://wikipedia.org/Awesome',
        }

        with open(self.get_testfiles_path('300x300.png'), 'r') as badge_image:
            post_response = self.client.post('/v1/issuer/issuers/{issuer}/badges'.format(issuer=test_issuer.entity_id),
                dict(badgeclass_props, image=badge_image),
            )
            self.assertEqual(post_response.status_code, 201)
            slug = post_response.data.get('slug')

        put_response = self.client.put('/v1/issuer/issuers/{issuer}/badges/{badge}'.format(issuer=test_issuer.entity_id, badge=slug),
            dict(badgeclass_props, image='http://example.com/example.png')
        )
        self.assertEqual(put_response.status_code, 200)

        new_badgeclass = BadgeClass.objects.get(entity_id=slug)
        image_width, image_height = get_image_dimensions(new_badgeclass.image.file)

        # File should be original 300x300 image
        self.assertEqual(image_width, 300)
        self.assertEqual(image_height, 300)

    def test_badgeclass_put_image_multipart(self):
        test_user = self.setup_user(authenticate=True)
        test_issuer = self.setup_issuer(owner=test_user)

        badgeclass_props = {
            'name': 'Badge of Awesome',
            'description': 'An awesome badge only awarded to awesome people or non-existent test entities',
            'criteria': 'http://wikipedia.org/Awesome',
        }

        with open(self.get_testfiles_path('300x300.png'), 'r') as badge_image:
            post_response = self.client.post('/v1/issuer/issuers/{issuer}/badges'.format(issuer=test_issuer.entity_id),
                dict(badgeclass_props, image=badge_image),
            )
            self.assertEqual(post_response.status_code, 201)
            slug = post_response.data.get('slug')

        with open(self.get_testfiles_path('450x450.png'), 'r') as new_badge_image:
            put_response = self.client.put('/v1/issuer/issuers/{issuer}/badges/{badge}'.format(issuer=test_issuer.entity_id, badge=slug),
                dict(badgeclass_props, image=new_badge_image),
                format='multipart'
            )
            self.assertEqual(put_response.status_code, 200)

            new_badgeclass = BadgeClass.objects.get(entity_id=slug)
            image_width, image_height = get_image_dimensions(new_badgeclass.image.file)

            # File should be changed to new 450x450 image
            self.assertEqual(image_width, 450)
            self.assertEqual(image_height, 450)

    def test_badgeclass_post_get_put_roundtrip(self):
        test_user = self.setup_user(authenticate=True)
        test_issuer = self.setup_issuer(owner=test_user)

        with open(self.get_test_image_path(), 'r') as badge_image:
            example_badgeclass_props = {
                'name': 'Badge of Awesome',
                'description': "An awesome badge only awarded to awesome people or non-existent test entities",
                'image': badge_image,
                'criteria': 'http://wikipedia.org/Awesome',
            }

            post_response = self.client.post('/v1/issuer/issuers/{issuer}/badges'.format(issuer=test_issuer.entity_id),
                example_badgeclass_props,
                format='multipart'
            )
        self.assertEqual(post_response.status_code, 201)

        self.assertIn('slug', post_response.data)
        slug = post_response.data.get('slug')
        get_response = self.client.get('/v1/issuer/issuers/{issuer}/badges/{badge}'.format(issuer=test_issuer.entity_id, badge=slug))
        self.assertEqual(get_response.status_code, 200)

        put_response = self.client.put('/v1/issuer/issuers/{issuer}/badges/{badge}'.format(issuer=test_issuer.entity_id, badge=slug),
                                       get_response.data, format='json')
        self.assertEqual(put_response.status_code, 200)

        self.assertEqual(get_response.data, put_response.data)

<<<<<<< HEAD
    def test_can_create_and_update_badgeclass_with_alignments(self):
=======
    def test_can_create_and_update_badgeclass_with_alignments_v1(self):
>>>>>>> 92e646f1
        # create a badgeclass with alignments
        alignments = [
            {
                'target_name': "Alignment the first",
                'target_url': "http://align.ment/1",
                'target_framework': None,
                'target_code': None,
                'target_description': None,
            },
            {
                'target_name': "Second Alignment",
                'target_url': "http://align.ment/2",
                'target_framework': None,
                'target_code': None,
                'target_description': None,
            },
            {
                'target_name': "Third Alignment",
                'target_url': "http://align.ment/3",
                'target_framework': None,
                'target_code': None,
                'target_description': None,
            },
        ]
        new_badgeclass = self._create_badgeclass_for_issuer_authenticated(self.get_test_image_path(), alignment=alignments)
        self.assertEqual(alignments, new_badgeclass.get('alignment', None))

<<<<<<< HEAD
        new_badgeclass_url = '/v1/issuer/issuers/{slug}/badges/{badgeclass}'.format(
            slug=self.issuer.entity_id,
=======
        new_badgeclass_url = '/v1/issuer/issuers/{issuer}/badges/{badgeclass}'.format(
            issuer=self.issuer.entity_id,
>>>>>>> 92e646f1
            badgeclass=new_badgeclass['slug'])

        # update alignments -- addition and deletion
        reordered_alignments = [
            alignments[0],
            alignments[1],
            {
                'target_name': "added alignment",
                'target_url': "http://align.ment/4",
                'target_framework': None,
                'target_code': None,
                'target_description': None,
            }
        ]
        new_badgeclass['alignment'] = reordered_alignments

        response = self.client.put(new_badgeclass_url, new_badgeclass, format="json")
        updated_badgeclass = json.loads(response.content)
        self.assertEqual(response.status_code, 200)
        self.assertEqual(updated_badgeclass.get('alignment', None), reordered_alignments)
<<<<<<< HEAD

        # make sure response we got from PUT matches what we get from GET
        response = self.client.get(new_badgeclass_url)
        self.assertEqual(response.status_code, 200)
        self.assertEqual(response.data, updated_badgeclass)

    def test_can_create_and_update_badgeclass_with_tags(self):
=======

        # make sure response we got from PUT matches what we get from GET
        response = self.client.get(new_badgeclass_url)
        self.assertEqual(response.status_code, 200)
        self.assertEqual(response.data, updated_badgeclass)

    def test_can_create_and_update_badgeclass_with_alignments_v2(self):
        # create a badgeclass with alignments
        alignments = [
            {
                'targetName': "Alignment the first",
                'targetUrl': "http://align.ment/1",
                'targetFramework': None,
                'targetCode': None,
                'targetDescription': None,
            },
            {
                'targetName': "Second Alignment",
                'targetUrl': "http://align.ment/2",
                'targetFramework': None,
                'targetCode': None,
                'targetDescription': None,
            },
            {
                'targetName': "Third Alignment",
                'targetUrl': "http://align.ment/3",
                'targetFramework': None,
                'targetCode': None,
                'targetDescription': None,
            },
        ]

        test_user = self.setup_user(authenticate=True)
        test_issuer = self.setup_issuer(owner=test_user)
        self.issuer = test_issuer
        with open(self.get_test_image_path(), 'r') as badge_image:
            example_badgeclass_props = {
                'name': 'Badge of Awesome',
                'description': "An awesome badge only awarded to awesome people or non-existent test entities",
                'image': self._base64_data_uri_encode(badge_image, "image/png"),
                'criteria': 'http://wikipedia.org/Awesome',
                'alignments': alignments,
                'issuer': self.issuer.entity_id
            }
            response = self.client.post('/v2/badgeclasses', data=example_badgeclass_props, format="json")
            new_badgeclass = json.loads(response.content).get('result')[0]
            self.assertEqual(alignments, new_badgeclass.get('alignments', None))

        new_badgeclass_url = '/v2/badgeclasses/{badgeclass}'.format(
            badgeclass=new_badgeclass['entityId'])

        # update alignments -- addition and deletion
        reordered_alignments = [
            alignments[0],
            alignments[1],
            {
                'targetName': "added alignment",
                'targetUrl': "http://align.ment/4",
                'targetFramework': None,
                'targetCode': None,
                'targetDescription': None,
            }
        ]
        new_badgeclass['alignments'] = reordered_alignments

        response = self.client.put(new_badgeclass_url, new_badgeclass, format="json")
        updated_badgeclass = json.loads(response.content).get('result')[0]
        self.assertEqual(response.status_code, 200)
        self.assertEqual(updated_badgeclass.get('alignments', None), reordered_alignments)

        # make sure response we got from PUT matches what we get from GET
        response = self.client.get(new_badgeclass_url)
        self.assertEqual(response.status_code, 200)
        self.assertEqual(response.data.get('result')[0], updated_badgeclass)

    def test_can_create_and_update_badgeclass_with_tags_v1(self):
>>>>>>> 92e646f1
        # create a badgeclass with tags
        tags = ["first", "second", "third"]
        new_badgeclass = self._create_badgeclass_for_issuer_authenticated(self.get_test_image_path(), tags=tags)
        self.assertEqual(tags, new_badgeclass.get('tags', None))

<<<<<<< HEAD
        new_badgeclass_url = '/v1/issuer/issuers/{slug}/badges/{badgeclass}'.format(
            slug=self.issuer.entity_id,
            badgeclass=new_badgeclass['slug'])
=======
        new_badgeclass_url = '/v1/issuer/issuers/{issuer}/badges/{badgeclass}'.format(
            issuer=self.issuer.entity_id,
            badgeclass=new_badgeclass['slug']
        )
>>>>>>> 92e646f1

        # update tags -- addition and deletion
        reordered_tags = ["second", "third", "fourth"]
        new_badgeclass['tags'] = reordered_tags

        response = self.client.put(new_badgeclass_url, new_badgeclass, format="json")
        updated_badgeclass = json.loads(response.content)
        self.assertEqual(response.status_code, 200)
        self.assertEqual(updated_badgeclass.get('tags', None), reordered_tags)

        # make sure response we got from PUT matches what we get from GET
        response = self.client.get(new_badgeclass_url)
        self.assertEqual(response.status_code, 200)
        self.assertEqual(response.data, updated_badgeclass)
<<<<<<< HEAD
=======

    def test_can_create_and_update_badgeclass_with_tags_v2(self):
        # create a badgeclass with tags
        tags = ["first", "second", "third"]

        test_user = self.setup_user(authenticate=True)
        test_issuer = self.setup_issuer(owner=test_user)
        self.issuer = test_issuer
        with open(self.get_test_image_path(), 'r') as badge_image:
            example_badgeclass_props = {
                'name': 'Badge of Awesome',
                'description': "An awesome badge only awarded to awesome people or non-existent test entities",
                'image': self._base64_data_uri_encode(badge_image, "image/png"),
                'criteria': {
                    'url': 'http://wikipedia.org/Awesome',
                },
                'issuer': self.issuer.entity_id,
                'tags': tags,
            }
            response = self.client.post('/v2/badgeclasses', data=example_badgeclass_props, format="json")
            new_badgeclass = response.data.get('result')[0]
            self.assertEqual(tags, new_badgeclass.get('tags', None))

        new_badgeclass_url = '/v2/badgeclasses/{badgeclass}'.format(
            badgeclass=new_badgeclass['entityId']
        )

        # update tags -- addition and deletion
        reordered_tags = ["second", "third", "fourth"]
        new_badgeclass['tags'] = reordered_tags

        response = self.client.put(new_badgeclass_url, new_badgeclass, format="json")
        updated_badgeclass = response.data.get('result')[0]
        self.assertEqual(response.status_code, 200)
        self.assertEqual(updated_badgeclass.get('tags', None), reordered_tags)

        # make sure response we got from PUT matches what we get from GET
        response = self.client.get(new_badgeclass_url)
        self.assertEqual(response.status_code, 200)
        self.assertEqual(response.data.get('result')[0], updated_badgeclass)
>>>>>>> 92e646f1
<|MERGE_RESOLUTION|>--- conflicted
+++ resolved
@@ -473,11 +473,7 @@
 
         self.assertEqual(get_response.data, put_response.data)
 
-<<<<<<< HEAD
-    def test_can_create_and_update_badgeclass_with_alignments(self):
-=======
     def test_can_create_and_update_badgeclass_with_alignments_v1(self):
->>>>>>> 92e646f1
         # create a badgeclass with alignments
         alignments = [
             {
@@ -505,13 +501,8 @@
         new_badgeclass = self._create_badgeclass_for_issuer_authenticated(self.get_test_image_path(), alignment=alignments)
         self.assertEqual(alignments, new_badgeclass.get('alignment', None))
 
-<<<<<<< HEAD
-        new_badgeclass_url = '/v1/issuer/issuers/{slug}/badges/{badgeclass}'.format(
-            slug=self.issuer.entity_id,
-=======
         new_badgeclass_url = '/v1/issuer/issuers/{issuer}/badges/{badgeclass}'.format(
             issuer=self.issuer.entity_id,
->>>>>>> 92e646f1
             badgeclass=new_badgeclass['slug'])
 
         # update alignments -- addition and deletion
@@ -532,15 +523,6 @@
         updated_badgeclass = json.loads(response.content)
         self.assertEqual(response.status_code, 200)
         self.assertEqual(updated_badgeclass.get('alignment', None), reordered_alignments)
-<<<<<<< HEAD
-
-        # make sure response we got from PUT matches what we get from GET
-        response = self.client.get(new_badgeclass_url)
-        self.assertEqual(response.status_code, 200)
-        self.assertEqual(response.data, updated_badgeclass)
-
-    def test_can_create_and_update_badgeclass_with_tags(self):
-=======
 
         # make sure response we got from PUT matches what we get from GET
         response = self.client.get(new_badgeclass_url)
@@ -617,22 +599,15 @@
         self.assertEqual(response.data.get('result')[0], updated_badgeclass)
 
     def test_can_create_and_update_badgeclass_with_tags_v1(self):
->>>>>>> 92e646f1
         # create a badgeclass with tags
         tags = ["first", "second", "third"]
         new_badgeclass = self._create_badgeclass_for_issuer_authenticated(self.get_test_image_path(), tags=tags)
         self.assertEqual(tags, new_badgeclass.get('tags', None))
 
-<<<<<<< HEAD
-        new_badgeclass_url = '/v1/issuer/issuers/{slug}/badges/{badgeclass}'.format(
-            slug=self.issuer.entity_id,
-            badgeclass=new_badgeclass['slug'])
-=======
         new_badgeclass_url = '/v1/issuer/issuers/{issuer}/badges/{badgeclass}'.format(
             issuer=self.issuer.entity_id,
             badgeclass=new_badgeclass['slug']
         )
->>>>>>> 92e646f1
 
         # update tags -- addition and deletion
         reordered_tags = ["second", "third", "fourth"]
@@ -647,8 +622,6 @@
         response = self.client.get(new_badgeclass_url)
         self.assertEqual(response.status_code, 200)
         self.assertEqual(response.data, updated_badgeclass)
-<<<<<<< HEAD
-=======
 
     def test_can_create_and_update_badgeclass_with_tags_v2(self):
         # create a badgeclass with tags
@@ -688,5 +661,4 @@
         # make sure response we got from PUT matches what we get from GET
         response = self.client.get(new_badgeclass_url)
         self.assertEqual(response.status_code, 200)
-        self.assertEqual(response.data.get('result')[0], updated_badgeclass)
->>>>>>> 92e646f1
+        self.assertEqual(response.data.get('result')[0], updated_badgeclass)