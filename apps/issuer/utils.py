import hashlib
import re

<<<<<<< HEAD
from django.conf import settings
from django.core.files import File
from django.core.files.base import ContentFile

=======
>>>>>>> 021fa5c2

CURRENT_OBI_VERSION = '1_1'
CURRENT_OBI_CONTEXT_IRI = 'https://w3id.org/openbadges/v1'


def generate_sha256_hashstring(identifier, salt):
    return 'sha256$' + hashlib.sha256(identifier+salt).hexdigest()


def generate_md5_hashstring(identifier, salt):
    return 'md5$' + hashlib.md5(identifier+salt).hexdigest()


<<<<<<< HEAD
def bake(imageFile, assertion_json_string):
    reader = png.Reader(file=imageFile)

    filename = '%s.png' % hashlib.md5(str(assertion_json_string)).hexdigest()

    newfile = ContentFile("", name=filename)
    newfile.open()
    chunkheader = 'openbadges\x00\x00\x00\x00\x00'
    badge_chunk = ('iTXt', bytes(chunkheader + assertion_json_string))
    png.write_chunks(newfile, baked_chunks(reader.chunks(), badge_chunk))
    newfile.close()
    return newfile


def baked_chunks(original_chunks, badge_chunk):
    def is_not_previous_assertion(chunk):
        if chunk[1].startswith('openbadges\x00'):
            return False
        return True

    first_slice = itertools.islice(original_chunks, 1)
    last_slice = itertools.ifilter(
        is_not_previous_assertion,
        itertools.islice(original_chunks, 1, None))

    return itertools.chain(first_slice, [badge_chunk], last_slice)


=======
>>>>>>> 021fa5c2
def is_probable_url(string):
    earl = re.compile(r'^https?')
    return earl.match(string)<|MERGE_RESOLUTION|>--- conflicted
+++ resolved
@@ -1,13 +1,5 @@
 import hashlib
 import re
-
-<<<<<<< HEAD
-from django.conf import settings
-from django.core.files import File
-from django.core.files.base import ContentFile
-
-=======
->>>>>>> 021fa5c2
 
 CURRENT_OBI_VERSION = '1_1'
 CURRENT_OBI_CONTEXT_IRI = 'https://w3id.org/openbadges/v1'
@@ -21,37 +13,6 @@
     return 'md5$' + hashlib.md5(identifier+salt).hexdigest()
 
 
-<<<<<<< HEAD
-def bake(imageFile, assertion_json_string):
-    reader = png.Reader(file=imageFile)
-
-    filename = '%s.png' % hashlib.md5(str(assertion_json_string)).hexdigest()
-
-    newfile = ContentFile("", name=filename)
-    newfile.open()
-    chunkheader = 'openbadges\x00\x00\x00\x00\x00'
-    badge_chunk = ('iTXt', bytes(chunkheader + assertion_json_string))
-    png.write_chunks(newfile, baked_chunks(reader.chunks(), badge_chunk))
-    newfile.close()
-    return newfile
-
-
-def baked_chunks(original_chunks, badge_chunk):
-    def is_not_previous_assertion(chunk):
-        if chunk[1].startswith('openbadges\x00'):
-            return False
-        return True
-
-    first_slice = itertools.islice(original_chunks, 1)
-    last_slice = itertools.ifilter(
-        is_not_previous_assertion,
-        itertools.islice(original_chunks, 1, None))
-
-    return itertools.chain(first_slice, [badge_chunk], last_slice)
-
-
-=======
->>>>>>> 021fa5c2
 def is_probable_url(string):
     earl = re.compile(r'^https?')
     return earl.match(string)