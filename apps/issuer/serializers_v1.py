import json
import logging
import os
import uuid
from functools import reduce

import pytz
from badgeuser.models import TermsVersion
from badgeuser.serializers_v1 import (
    BadgeUserIdentifierFieldV1,
    BadgeUserProfileSerializerV1,
)
from django.core.exceptions import ValidationError as DjangoValidationError
from django.core.validators import EmailValidator, URLValidator
from django.db.models import Q
from django.urls import reverse
from django.utils import timezone
from django.utils.html import strip_tags
from mainsite.drf_fields import ValidImageField
from mainsite.models import BadgrApp
from mainsite.serializers import (
    DateTimeWithUtcZAtEndField,
<<<<<<< HEAD
=======
    ExcludeFieldsMixin,
>>>>>>> 36fd5cf0
    HumanReadableBooleanField,
    MarkdownCharField,
    OriginalJsonSerializerMixin,
    StripTagsCharField,
)
from mainsite.utils import OriginSetting, verifyIssuerAutomatically
from mainsite.validators import (
    BadgeExtensionValidator,
    ChoicesValidator,
    PositiveIntegerValidator,
    TelephoneValidator,
)
from rest_framework import serializers

from . import utils
from .models import (
    RECIPIENT_TYPE_EMAIL,
    RECIPIENT_TYPE_ID,
    RECIPIENT_TYPE_URL,
    BadgeClass,
    BadgeClassExtension,
    BadgeInstance,
    Issuer,
    IssuerStaff,
    IssuerStaffRequest,
    LearningPath,
    LearningPathBadge,
    QrCode,
    RequestedBadge,
    RequestedLearningPath,
)

logger = logging.getLogger(__name__)


class ExtensionsSaverMixin(object):
    def remove_extensions(self, instance, extensions_to_remove):
        extensions = instance.cached_extensions()
        for ext in extensions:
            if ext.name in extensions_to_remove:
                ext.delete()

    def update_extensions(
        self, instance, extensions_to_update, received_extension_items
    ):
        logger.debug("UPDATING EXTENSION")
        logger.debug(received_extension_items)
        current_extensions = instance.cached_extensions()
        for ext in current_extensions:
            if ext.name in extensions_to_update:
                new_values = received_extension_items[ext.name]
                ext.original_json = json.dumps(new_values)
                ext.save()

    def save_extensions(self, validated_data, instance):
        logger.debug("SAVING EXTENSION IN MIXIN")
        logger.debug(validated_data.get("extension_items", False))
        if validated_data.get("extension_items", False):
            extension_items = validated_data.pop("extension_items")
            received_extensions = list(extension_items.keys())
            current_extension_names = list(instance.extension_items.keys())
            remove_these_extensions = set(current_extension_names) - set(
                received_extensions
            )
            update_these_extensions = set(current_extension_names).intersection(
                set(received_extensions)
            )
            add_these_extensions = set(received_extensions) - set(
                current_extension_names
            )
            logger.debug(add_these_extensions)
            self.remove_extensions(instance, remove_these_extensions)
            self.update_extensions(instance, update_these_extensions, extension_items)
            self.add_extensions(instance, add_these_extensions, extension_items)


class CachedListSerializer(serializers.ListSerializer):
    def to_representation(self, data):
        return [self.child.to_representation(item) for item in data]


class IssuerStaffSerializerV1(serializers.Serializer):
    """A read_only serializer for staff roles"""

    user = BadgeUserProfileSerializerV1(source="cached_user")
    role = serializers.CharField(
        validators=[ChoicesValidator(list(dict(IssuerStaff.ROLE_CHOICES).keys()))]
    )

    class Meta:
        list_serializer_class = CachedListSerializer

        apispec_definition = (
            "IssuerStaff",
            {
                "properties": {
                    "role": {"type": "string", "enum": ["staff", "editor", "owner"]}
                }
            },
        )


class IssuerSerializerV1(
    OriginalJsonSerializerMixin, ExcludeFieldsMixin, serializers.Serializer
):
    created_at = DateTimeWithUtcZAtEndField(read_only=True)
    created_by = BadgeUserIdentifierFieldV1()
    name = StripTagsCharField(max_length=1024)
    slug = StripTagsCharField(max_length=255, source="entity_id", read_only=True)
    image = ValidImageField(required=False)
    email = serializers.EmailField(max_length=255, required=True)
    description = StripTagsCharField(max_length=16384, required=False)
    url = serializers.URLField(max_length=1024, required=True)
    staff = IssuerStaffSerializerV1(
        read_only=True, source="cached_issuerstaff", many=True
    )
    badgrapp = serializers.CharField(
        read_only=True, max_length=255, source="cached_badgrapp"
    )
    verified = serializers.BooleanField(default=False)

    category = serializers.CharField(max_length=255, required=True, allow_null=True)
    source_url = serializers.CharField(
        max_length=255, required=False, allow_blank=True, allow_null=True
    )

    street = serializers.CharField(
        max_length=255, required=False, allow_blank=True, allow_null=True
    )
    streetnumber = serializers.CharField(
        max_length=255, required=False, allow_blank=True, allow_null=True
    )
    zip = serializers.CharField(
        max_length=255, required=False, allow_blank=True, allow_null=True
    )
    city = serializers.CharField(
        max_length=255, required=False, allow_blank=True, allow_null=True
    )
    country = serializers.CharField(
        max_length=255, required=False, allow_blank=True, allow_null=True
    )

    intendedUseVerified = serializers.BooleanField(default=False)

    lat = serializers.CharField(
        max_length=255, required=False, allow_blank=True, allow_null=True
    )
    lon = serializers.CharField(
        max_length=255, required=False, allow_blank=True, allow_null=True
    )

    class Meta:
        apispec_definition = ("Issuer", {})
<<<<<<< HEAD
=======

    def get_fields(self):
        fields = super().get_fields()

        # Use the mixin to exclude any fields that are unwantend in the final result
        exclude_fields = self.context.get("exclude_fields", [])
        self.exclude_fields(fields, exclude_fields)

        return fields
>>>>>>> 36fd5cf0

    def validate_image(self, image):
        if image is not None:
            img_name, img_ext = os.path.splitext(image.name)
            image.name = "issuer_logo_" + str(uuid.uuid4()) + img_ext
        return image

    def create(self, validated_data, **kwargs):
        user = validated_data["created_by"]
        potential_email = validated_data["email"]

        if not user.is_email_verified(potential_email):
            raise serializers.ValidationError(
                "Issuer email must be one of your verified addresses. "
                "Add this email to your profile and try again."
            )

        new_issuer = Issuer(**validated_data)

        new_issuer.category = validated_data.get("category")
        new_issuer.street = validated_data.get("street")
        new_issuer.streetnumber = validated_data.get("streetnumber")
        new_issuer.zip = validated_data.get("zip")
        new_issuer.city = validated_data.get("city")
        new_issuer.country = validated_data.get("country")
        new_issuer.intendedUseVerified = validated_data.get("intendedUseVerified")

        # Check whether issuer email domain matches institution website domain to verify it automatically
        if verifyIssuerAutomatically(
            validated_data.get("url"), validated_data.get("email")
        ):
            new_issuer.verified = True

        # set badgrapp
        new_issuer.badgrapp = BadgrApp.objects.get_current(
            self.context.get("request", None)
        )

        new_issuer.save()
        return new_issuer

    def update(self, instance, validated_data):
        force_image_resize = False
        instance.name = validated_data.get("name")

        if "image" in validated_data:
            instance.image = validated_data.get("image")
            force_image_resize = True

        instance.email = validated_data.get("email")
        instance.description = validated_data.get("description")
        instance.url = validated_data.get("url")

        instance.category = validated_data.get("category")
        instance.street = validated_data.get("street")
        instance.streetnumber = validated_data.get("streetnumber")
        instance.zip = validated_data.get("zip")
        instance.city = validated_data.get("city")
        instance.country = validated_data.get("country")

        # set badgrapp
        if not instance.badgrapp_id:
            instance.badgrapp = BadgrApp.objects.get_current(
                self.context.get("request", None)
            )

        instance.save(force_resize=force_image_resize)
        return instance

<<<<<<< HEAD
    def to_representation(self, obj):
        representation = super(IssuerSerializerV1, self).to_representation(obj)
        representation["json"] = obj.get_json(obi_version="1_1", use_canonical_id=True)

        if self.context.get("embed_badgeclasses", False):
            representation["badgeclasses"] = BadgeClassSerializerV1(
                obj.badgeclasses.all(), many=True, context=self.context
            ).data
        representation["badgeClassCount"] = len(obj.cached_badgeclasses())
        representation["learningPathCount"] = len(obj.cached_learningpaths())
        representation["recipientGroupCount"] = 0
        representation["recipientCount"] = 0
        representation["pathwayCount"] = 0
=======
    def to_representation(self, instance):
        representation = super(IssuerSerializerV1, self).to_representation(instance)
        representation["json"] = instance.get_json(
            obi_version="1_1", use_canonical_id=True
        )

        if self.context.get("embed_badgeclasses", False):
            representation["badgeclasses"] = BadgeClassSerializerV1(
                instance.badgeclasses.all(), many=True, context=self.context
            ).data
        representation["badgeClassCount"] = len(instance.cached_badgeclasses())
        representation["learningPathCount"] = len(instance.cached_learningpaths())
        representation["recipientGroupCount"] = 0
        representation["recipientCount"] = 0
        representation["pathwayCount"] = 0

        representation["ownerAcceptedTos"] = any(
            user.agreed_terms_version == TermsVersion.cached.latest_version()
            for user in instance.owners
        )
>>>>>>> 36fd5cf0

        return representation


class IssuerRoleActionSerializerV1(serializers.Serializer):
    """A serializer used for validating user role change POSTS"""

    action = serializers.ChoiceField(("add", "modify", "remove"), allow_blank=True)
    username = serializers.CharField(allow_blank=True, required=False)
    email = serializers.EmailField(allow_blank=True, required=False)
    role = serializers.CharField(
        validators=[ChoicesValidator(list(dict(IssuerStaff.ROLE_CHOICES).keys()))],
        default=IssuerStaff.ROLE_STAFF,
    )
    url = serializers.URLField(max_length=1024, required=False)
    telephone = serializers.CharField(max_length=100, required=False)

    def validate(self, attrs):
        identifiers = [
            attrs.get("username"),
            attrs.get("email"),
            attrs.get("url"),
            attrs.get("telephone"),
        ]
        identifier_count = len(list(filter(None.__ne__, identifiers)))
        if identifier_count > 1:
            raise serializers.ValidationError(
                "Please provided only one of the following: a username, email address, "
                "url, or telephone recipient identifier."
            )
        return attrs


class AlignmentItemSerializerV1(serializers.Serializer):
    target_name = StripTagsCharField()
    target_url = serializers.URLField()
    target_description = StripTagsCharField(
        required=False, allow_blank=True, allow_null=True
    )
    target_framework = StripTagsCharField(
        required=False, allow_blank=True, allow_null=True
    )
    target_code = StripTagsCharField(required=False, allow_blank=True, allow_null=True)

    class Meta:
        apispec_definition = ("BadgeClassAlignment", {})


class BadgeClassExpirationSerializerV1(serializers.Serializer):
    amount = serializers.IntegerField(
        source="expires_amount",
        allow_null=True,
        validators=[PositiveIntegerValidator()],
    )
    duration = serializers.ChoiceField(
        source="expires_duration",
        allow_null=True,
        choices=BadgeClass.EXPIRES_DURATION_CHOICES,
    )


class BadgeClassSerializerV1(
<<<<<<< HEAD
    OriginalJsonSerializerMixin, ExtensionsSaverMixin, serializers.Serializer
=======
    OriginalJsonSerializerMixin,
    ExtensionsSaverMixin,
    ExcludeFieldsMixin,
    serializers.Serializer,
>>>>>>> 36fd5cf0
):
    created_at = DateTimeWithUtcZAtEndField(read_only=True)
    updated_at = DateTimeWithUtcZAtEndField(read_only=True)
    created_by = BadgeUserIdentifierFieldV1()
    id = serializers.IntegerField(required=False, read_only=True)
    name = StripTagsCharField(max_length=255)
    image = ValidImageField(required=False)
    imageFrame = serializers.BooleanField(default=True, required=False)
    slug = StripTagsCharField(max_length=255, read_only=True, source="entity_id")
    criteria = MarkdownCharField(allow_blank=True, required=False, write_only=True)
    criteria_text = MarkdownCharField(required=False, allow_null=True, allow_blank=True)
    criteria_url = StripTagsCharField(
        required=False, allow_blank=True, allow_null=True, validators=[URLValidator()]
    )
    recipient_count = serializers.IntegerField(
        required=False, read_only=True, source="v1_api_recipient_count"
    )
    description = StripTagsCharField(max_length=16384, required=True, convert_null=True)

    alignment = AlignmentItemSerializerV1(
        many=True, source="alignment_items", required=False
    )
    tags = serializers.ListField(
        child=StripTagsCharField(max_length=1024), source="tag_items", required=False
    )

    extensions = serializers.DictField(
        source="extension_items", required=False, validators=[BadgeExtensionValidator()]
    )

    expires = BadgeClassExpirationSerializerV1(
        source="*", required=False, allow_null=True
    )

    source_url = serializers.CharField(
        max_length=255, required=False, allow_blank=True, allow_null=True
    )

    issuerVerified = serializers.BooleanField(
        read_only=True, source="cached_issuer.verified"
    )

    copy_permissions = serializers.ListField(source="copy_permissions_list")

    class Meta:
        apispec_definition = ("BadgeClass", {})

    def to_internal_value(self, data):
        if "expires" in data:
            if not data["expires"] or len(data["expires"]) == 0:
                # if expires was included blank, remove it so to_internal_value() doesnt choke
                del data["expires"]
        return super(BadgeClassSerializerV1, self).to_internal_value(data)

    def to_representation(self, instance):
<<<<<<< HEAD
        exclude_orgImg = self.context.get("exclude_orgImg", None)
        representation = super(BadgeClassSerializerV1, self).to_representation(instance)
=======
        representation = super(BadgeClassSerializerV1, self).to_representation(instance)

        exclude_fields = self.context.get("exclude_fields", [])
        self.exclude_fields(representation, exclude_fields)

>>>>>>> 36fd5cf0
        representation["issuerName"] = instance.cached_issuer.name
        representation["issuerOwnerAcceptedTos"] = any(
            user.agreed_terms_version == TermsVersion.cached.latest_version()
            for user in instance.cached_issuer.owners
        )
        representation["issuer"] = OriginSetting.HTTP + reverse(
            "issuer_json", kwargs={"entity_id": instance.cached_issuer.entity_id}
        )
        representation["json"] = instance.get_json(
            obi_version="1_1", use_canonical_id=True
        )
<<<<<<< HEAD
        if "extensions" in representation and exclude_orgImg:
            representation["extensions"] = {
                name: value
                for name, value in representation["extensions"].items()
                if name != "extensions:OrgImageExtension"
            }
=======
>>>>>>> 36fd5cf0
        return representation

    def validate_image(self, image):
        if image is not None:
            img_name, img_ext = os.path.splitext(image.name)
            image.name = "issuer_badgeclass_" + str(uuid.uuid4()) + img_ext
        return image

    def validate_criteria_text(self, criteria_text):
        if criteria_text is not None and criteria_text != "":
            return criteria_text
        else:
            return None

    def validate_criteria_url(self, criteria_url):
        if criteria_url is not None and criteria_url != "":
            return criteria_url
        else:
            return None

    def validate_extensions(self, extensions):
        is_formal = False
        if extensions:
            for ext_name, ext in extensions.items():
                # if "@context" in ext and not ext['@context'].startswith(settings.EXTENSIONS_ROOT_URL):
                #     raise BadgrValidationError(
                #         error_code=999,
                #         error_message=f"extensions @context invalid {ext['@context']}")
                if (
                    ext_name.endswith("ECTSExtension")
                    or ext_name.endswith("StudyLoadExtension")
                    or ext_name.endswith("CategoryExtension")
                    or ext_name.endswith("LevelExtension")
                    or ext_name.endswith("CompetencyExtension")
                    or ext_name.endswith("LicenseExtension")
                    or ext_name.endswith("BasedOnExtension")
                ):
                    is_formal = True
        self.formal = is_formal
        return extensions

    def add_extensions(self, instance, add_these_extensions, extension_items):
        for extension_name in add_these_extensions:
            original_json = extension_items[extension_name]
            extension = BadgeClassExtension(
                name=extension_name,
                original_json=json.dumps(original_json),
                badgeclass_id=instance.pk,
            )
            extension.save()

    def update(self, instance, validated_data):
        logger.info("UPDATE BADGECLASS")
        logger.debug(validated_data)

        force_image_resize = False

        new_name = validated_data.get("name")
        if new_name:
            new_name = strip_tags(new_name)
            instance.name = new_name

        new_description = validated_data.get("description")
        if new_description:
            instance.description = strip_tags(new_description)

        # Assure both criteria_url and criteria_text will not be empty
        if "criteria_url" in validated_data or "criteria_text" in validated_data:
            end_criteria_url = (
                validated_data["criteria_url"]
                if "criteria_url" in validated_data
                else instance.criteria_url
            )
            end_criteria_text = (
                validated_data["criteria_text"]
                if "criteria_text" in validated_data
                else instance.criteria_text
            )

            if (end_criteria_url is None or not end_criteria_url.strip()) and (
                end_criteria_text is None or not end_criteria_text.strip()
            ):
                raise serializers.ValidationError(
                    "Changes cannot be made that would leave both criteria_url and criteria_text blank."
                )
            else:
                instance.criteria_text = end_criteria_text
                instance.criteria_url = end_criteria_url

        if "image" in validated_data:
            instance.image = validated_data.get("image")
            force_image_resize = True

        instance.alignment_items = validated_data.get("alignment_items")
        instance.tag_items = validated_data.get("tag_items")

        instance.expires_amount = validated_data.get("expires_amount", None)
        instance.expires_duration = validated_data.get("expires_duration", None)

        instance.imageFrame = validated_data.get("imageFrame", True)

        instance.copy_permissions_list = validated_data.get(
            "copy_permissions_list", ["issuer"]
        )

        logger.debug("SAVING EXTENSION")
        self.save_extensions(validated_data, instance)

        instance.save(force_resize=force_image_resize)

        return instance

    def validate(self, data):
        if "criteria" in data:
            if "criteria_url" in data or "criteria_text" in data:
                raise serializers.ValidationError(
                    "The criteria field is mutually-exclusive with the criteria_url and criteria_text fields"
                )

            if utils.is_probable_url(data.get("criteria")):
                data["criteria_url"] = data.pop("criteria")
            elif not isinstance(data.get("criteria"), str):
                raise serializers.ValidationError(
                    "Provided criteria text could not be properly processed as URL or plain text."
                )
            else:
                data["criteria_text"] = data.pop("criteria")
        return data

    def create(self, validated_data, **kwargs):

        logger.info("CREATE NEW BADGECLASS")
        logger.debug(validated_data)

        if "image" not in validated_data:
            raise serializers.ValidationError({"image": ["This field is required"]})

        if "issuer" in self.context:
            validated_data["issuer"] = self.context.get("issuer")

        if (
            validated_data.get("criteria_text", None) is None
            and validated_data.get("criteria_url", None) is None
        ):
            raise serializers.ValidationError(
                "One or both of the criteria_text and criteria_url fields must be provided"
            )

        new_badgeclass = BadgeClass.objects.create(**validated_data)
        return new_badgeclass


class EvidenceItemSerializer(serializers.Serializer):
    evidence_url = serializers.URLField(
        max_length=1024, required=False, allow_blank=True
    )
    narrative = MarkdownCharField(required=False, allow_blank=True)

    class Meta:
        apispec_definition = ("AssertionEvidence", {})

    def validate(self, attrs):
        if not (attrs.get("evidence_url", None) or attrs.get("narrative", None)):
            raise serializers.ValidationError("Either url or narrative is required")
        return attrs


class BadgeInstanceSerializerV1(OriginalJsonSerializerMixin, serializers.Serializer):
    created_at = DateTimeWithUtcZAtEndField(read_only=True, default_timezone=pytz.utc)
    created_by = BadgeUserIdentifierFieldV1(read_only=True)
    slug = serializers.CharField(max_length=255, read_only=True, source="entity_id")
    image = serializers.FileField(read_only=True)  # use_url=True, might be necessary
    email = serializers.EmailField(max_length=1024, required=False, write_only=True)
    recipient_identifier = serializers.CharField(max_length=1024, required=False)
    recipient_type = serializers.CharField(default=RECIPIENT_TYPE_EMAIL)
    allow_uppercase = serializers.BooleanField(
        default=False, required=False, write_only=True
    )
    evidence = serializers.URLField(
        write_only=True, required=False, allow_blank=True, max_length=1024
    )
    narrative = MarkdownCharField(required=False, allow_blank=True, allow_null=True)
    evidence_items = EvidenceItemSerializer(many=True, required=False)

    revoked = HumanReadableBooleanField(read_only=True)
    revocation_reason = serializers.CharField(read_only=True)

    expires = DateTimeWithUtcZAtEndField(
        source="expires_at", required=False, allow_null=True, default_timezone=pytz.utc
    )

    create_notification = HumanReadableBooleanField(
        write_only=True, required=False, default=False
    )
    allow_duplicate_awards = serializers.BooleanField(
        write_only=True, required=False, default=True
    )
    hashed = serializers.NullBooleanField(default=None, required=False)

    extensions = serializers.DictField(
        source="extension_items", required=False, validators=[BadgeExtensionValidator()]
    )

    class Meta:
        apispec_definition = ("Assertion", {})

    def validate(self, data):
        recipient_type = data.get("recipient_type")
        if data.get("recipient_identifier") and data.get("email") is None:
            if recipient_type == RECIPIENT_TYPE_EMAIL:
                recipient_validator = EmailValidator()
            elif recipient_type in (RECIPIENT_TYPE_URL, RECIPIENT_TYPE_ID):
                recipient_validator = URLValidator()
            else:
                recipient_validator = TelephoneValidator()

            try:
                recipient_validator(data["recipient_identifier"])
            except DjangoValidationError as e:
                raise serializers.ValidationError(e.message)

        elif data.get("email") and data.get("recipient_identifier") is None:
            data["recipient_identifier"] = data.get("email")

        allow_duplicate_awards = data.pop("allow_duplicate_awards")
        if (
            allow_duplicate_awards is False
            and self.context.get("badgeclass") is not None
        ):
            previous_awards = BadgeInstance.objects.filter(
                recipient_identifier=data["recipient_identifier"],
                badgeclass=self.context["badgeclass"],
            ).filter(Q(expires_at__isnull=True) | Q(expires_at__lt=timezone.now()))
            if previous_awards.exists():
                raise serializers.ValidationError(
                    "A previous award of this badge already exists for this recipient."
                )

        hashed = data.get("hashed", None)
        if hashed is None:
            if recipient_type in (RECIPIENT_TYPE_URL, RECIPIENT_TYPE_ID):
                data["hashed"] = False
            else:
                data["hashed"] = True

        return data

    def validate_narrative(self, data):
        if data is None or data == "":
            return None
        else:
            return data

    def to_representation(self, instance):
        representation = super(BadgeInstanceSerializerV1, self).to_representation(
            instance
        )
        representation["json"] = instance.get_json(
            obi_version="1_1", use_canonical_id=True
        )
        if self.context.get("include_issuer", False):
            representation["issuer"] = IssuerSerializerV1(
                instance.cached_badgeclass.cached_issuer
            ).data
        else:
            representation["issuer"] = OriginSetting.HTTP + reverse(
                "issuer_json", kwargs={"entity_id": instance.cached_issuer.entity_id}
            )
        if self.context.get("include_badge_class", False):
            representation["badge_class"] = BadgeClassSerializerV1(
                instance.cached_badgeclass, context=self.context
            ).data
        else:
            representation["badge_class"] = OriginSetting.HTTP + reverse(
                "badgeclass_json",
                kwargs={"entity_id": instance.cached_badgeclass.entity_id},
            )

        representation["public_url"] = OriginSetting.HTTP + reverse(
            "badgeinstance_json", kwargs={"entity_id": instance.entity_id}
        )

        return representation

    def create(self, validated_data):
        """
        Requires self.context to include request (with authenticated request.user)
        and badgeclass: issuer.models.BadgeClass.
        """
        evidence_items = []

        # ob1 evidence url
        evidence_url = validated_data.get("evidence")
        if evidence_url:
            evidence_items.append({"evidence_url": evidence_url})

        # ob2 evidence items
        submitted_items = validated_data.get("evidence_items")
        if submitted_items:
            evidence_items.extend(submitted_items)
        try:
            return self.context.get("badgeclass").issue(
                recipient_id=validated_data.get("recipient_identifier"),
                narrative=validated_data.get("narrative"),
                evidence=evidence_items,
                notify=validated_data.get("create_notification"),
                created_by=self.context.get("request").user,
                allow_uppercase=validated_data.get("allow_uppercase"),
                recipient_type=validated_data.get(
                    "recipient_type", RECIPIENT_TYPE_EMAIL
                ),
                badgr_app=BadgrApp.objects.get_current(self.context.get("request")),
                expires_at=validated_data.get("expires_at", None),
                extensions=validated_data.get("extension_items", None),
            )
        except DjangoValidationError as e:
            raise serializers.ValidationError(e.message)

    def update(self, instance, validated_data):
        updateable_fields = [
            "evidence_items",
            "expires_at",
            "extension_items",
            "hashed",
            "narrative",
            "recipient_identifier",
            "recipient_type",
        ]

        for field_name in updateable_fields:
            if field_name in validated_data:
                setattr(instance, field_name, validated_data.get(field_name))
        instance.rebake(save=False)
        instance.save()

        return instance


class QrCodeSerializerV1(serializers.Serializer):
    title = serializers.CharField(max_length=254)
    slug = StripTagsCharField(max_length=255, source="entity_id", read_only=True)
    createdBy = serializers.CharField(max_length=254)
    badgeclass_id = serializers.CharField(max_length=254)
    issuer_id = serializers.CharField(max_length=254)
    request_count = serializers.SerializerMethodField()
    notifications = serializers.BooleanField(default=False)

    valid_from = DateTimeWithUtcZAtEndField(
        required=False, allow_null=True, default_timezone=pytz.utc
    )
    expires_at = DateTimeWithUtcZAtEndField(
        required=False, allow_null=True, default_timezone=pytz.utc
    )

    class Meta:
        apispec_definition = ("QrCode", {})

    def create(self, validated_data, **kwargs):
        title = validated_data.get("title")
        createdBy = validated_data.get("createdBy")
        badgeclass_id = validated_data.get("badgeclass_id")
        issuer_id = validated_data.get("issuer_id")
        notifications = validated_data.get("notifications")

        try:
            issuer = Issuer.objects.get(entity_id=issuer_id)
        except Issuer.DoesNotExist:
            raise serializers.ValidationError(
                f"Issuer with ID '{issuer_id}' does not exist."
            )

        try:
            badgeclass = BadgeClass.objects.get(entity_id=badgeclass_id)
        except BadgeClass.DoesNotExist:
            raise serializers.ValidationError(
                f"BadgeClass with ID '{badgeclass_id}' does not exist."
            )
<<<<<<< HEAD

=======
>>>>>>> 36fd5cf0
        try:
            created_by_user = self.context["request"].user
        except DjangoValidationError:
            raise serializers.ValidationError(
                "Cannot determine the creating user of the qr code"
            )

        new_qrcode = QrCode.objects.create(
            title=title,
            createdBy=createdBy,
            issuer=issuer,
            badgeclass=badgeclass,
            created_by_user=created_by_user,
            valid_from=validated_data.get("valid_from"),
            expires_at=validated_data.get("expires_at"),
            notifications=notifications,
        )

        return new_qrcode

    def update(self, instance, validated_data):
        instance.title = validated_data.get("title", instance.title)
        instance.createdBy = validated_data.get("createdBy", instance.createdBy)
        instance.valid_from = validated_data.get("valid_from", instance.valid_from)
        instance.expires_at = validated_data.get("expires_at", instance.expires_at)
        instance.notifications = validated_data.get(
            "notifications", instance.notifications
        )
        instance.save()
        return instance

    def get_request_count(self, obj):
        return obj.requestedbadges.count()


class RequestedBadgeSerializer(serializers.ModelSerializer):
    class Meta:
        model = RequestedBadge
        fields = "__all__"


class IssuerStaffRequestSerializer(serializers.ModelSerializer):
    issuer = IssuerSerializerV1(read_only=True)
    user = BadgeUserProfileSerializerV1(read_only=True)

    class Meta:
        model = IssuerStaffRequest
        fields = "__all__"


class RequestedLearningPathSerializer(serializers.ModelSerializer):
    class Meta:
        model = RequestedLearningPath
        fields = "__all__"

    def to_representation(self, instance):
        representation = super(RequestedLearningPathSerializer, self).to_representation(
            instance
        )
        representation["user"] = BadgeUserProfileSerializerV1(instance.user).data
        return representation


class BadgeOrderSerializer(serializers.Serializer):
    slug = StripTagsCharField(max_length=255)
    order = serializers.IntegerField()

    class Meta:
        apispec_definition = ("LearningPathBadge", {})
<<<<<<< HEAD

=======
>>>>>>> 36fd5cf0


class LearningPathSerializerV1(ExcludeFieldsMixin, serializers.Serializer):
    created_at = DateTimeWithUtcZAtEndField(read_only=True)
    updated_at = DateTimeWithUtcZAtEndField(read_only=True)
    issuer_id = serializers.CharField(max_length=254)
    participationBadge_id = serializers.CharField(max_length=254)
    participant_count = serializers.IntegerField(
        required=False, read_only=True, source="v1_api_participant_count"
    )

    name = StripTagsCharField(max_length=255)
    slug = StripTagsCharField(max_length=255, read_only=True, source="entity_id")
    description = StripTagsCharField(max_length=16384, required=True, convert_null=True)

    tags = serializers.ListField(
        child=StripTagsCharField(max_length=1024), source="tag_items", required=False
    )
    badges = BadgeOrderSerializer(many=True, required=False)

    participationBadge_image = serializers.SerializerMethodField()

    class Meta:
        apispec_definition = ("LearningPath", {})

    def get_participationBadge_image(self, obj):
        return (
            obj.participationBadge.image.url if obj.participationBadge.image else None
        )

    def get_participationBadge_id(self, obj):
        return (
            obj.participationBadge.entity_id
            if obj.participationBadge.entity_id
            else None
        )

    def to_representation(self, instance):
<<<<<<< HEAD

=======
>>>>>>> 36fd5cf0
        request = self.context.get("request")
        representation = super(LearningPathSerializerV1, self).to_representation(
            instance
        )
        representation["issuer_name"] = instance.issuer.name
        representation["issuer_id"] = instance.issuer.entity_id
        representation["participationBadge_id"] = self.get_participationBadge_id(
            instance
        )
        representation["tags"] = list(instance.tag_items.values_list("name", flat=True))
        representation["issuerOwnerAcceptedTos"] = any(
            user.agreed_terms_version == TermsVersion.cached.latest_version()
            for user in instance.cached_issuer.owners
        )
        representation["badges"] = [
            {
                "badge": BadgeClassSerializerV1(
                    badge.badge,
<<<<<<< HEAD
                    context={"exclude_orgImg": "extensions:OrgImageExtension"},
=======
                    context={"exclude_fields": ["extensions:OrgImageExtension"]},
>>>>>>> 36fd5cf0
                ).data,
                "order": badge.order,
            }
            for badge in instance.learningpathbadge_set.all().order_by("order")
        ]

        default_representation = {
            "progress": None,
            "completed_at": None,
            "completed_badges": None,
            "requested": False,
        }
        if not request or not request.user.is_authenticated:
            representation.update(default_representation)
            return representation

        # get all badgeclasses for this lp
        lp_badges = LearningPathBadge.objects.filter(learning_path=instance)
        lp_badgeclasses = [lp_badge.badge for lp_badge in lp_badges]

        # get user completed badges filtered by lp badgeclasses
        user_badgeinstances = request.user.cached_badgeinstances().filter(
            badgeclass__in=lp_badgeclasses, revoked=False
        )
        user_completed_badges = list(
            {badgeinstance.badgeclass for badgeinstance in user_badgeinstances}
        )

        # calculate lp progress
        max_progress = instance.calculate_progress(lp_badgeclasses)
        user_progress = instance.calculate_progress(user_completed_badges)

        learningPathBadgeInstance = list(
            filter(
                lambda badge: badge.badgeclass.entity_id
                == representation["participationBadge_id"],
                request.user.cached_badgeinstances().filter(revoked=False),
            )
        )
        if learningPathBadgeInstance:
            learningPathBadgeInstanceSlug = learningPathBadgeInstance[0].entity_id
            representation["learningPathBadgeInstanceSlug"] = (
                learningPathBadgeInstanceSlug
            )
        # set lp completed at from newest badge issue date
<<<<<<< HEAD
        # FIXME: maybe set from issued participation badge instead, would need to
        # get user participation badgeclass aswell
=======
        # FIXME: maybe set from issued participation badge instead, would need to get
        # user participation badgeclass aswell
>>>>>>> 36fd5cf0
        completed_at = None
        if user_progress >= max_progress:
            completed_at = reduce(
                lambda x, y: y.issued_on if x is None else max(x, y.issued_on),
                user_badgeinstances,
                None,
            )

        representation.update(
            {
                "progress": user_progress,
                "completed_at": completed_at,
                "completed_badges": BadgeClassSerializerV1(
                    user_completed_badges,
                    many=True,
<<<<<<< HEAD
                    context={"exclude_orgImg": "extensions:OrgImageExtension"},
                ).data,
            }
        )
=======
                    context={"exclude_fields": ["extensions:OrgImageExtension"]},
                ).data,
            }
        )

        exclude_fields = self.context.get("exclude_fields", [])
        self.exclude_fields(representation, exclude_fields)
>>>>>>> 36fd5cf0

        return representation

    def create(self, validated_data, **kwargs):

        name = validated_data.get("name")
        description = validated_data.get("description")
        tags = validated_data.get("tag_items")
        issuer_id = validated_data.get("issuer_id")
        participationBadge_id = validated_data.get("participationBadge_id")
        badges_data = validated_data.get("badges")

        try:
            issuer = Issuer.objects.get(entity_id=issuer_id)
        except Issuer.DoesNotExist:
            raise serializers.ValidationError(
                f"Issuer with ID '{issuer_id}' does not exist."
            )

        try:
            participationBadge = BadgeClass.objects.get(entity_id=participationBadge_id)
        except BadgeClass.DoesNotExist:
            raise serializers.ValidationError(
                f" with ID '{participationBadge_id}' does not exist."
            )

        badges_with_order = []
        for badge_data in badges_data:
            slug = badge_data.get("slug")
            order = badge_data.get("order")

            try:
                badge = BadgeClass.objects.get(entity_id=slug)
            except BadgeClass.DoesNotExist:
                raise serializers.ValidationError(
                    f"Badge with slug '{slug}' does not exist."
                )

            badges_with_order.append((badge, order))

        new_learningpath = LearningPath.objects.create(
            name=name,
            description=description,
            issuer=issuer,
            participationBadge=participationBadge,
        )
        new_learningpath.tag_items = tags

        new_learningpath.learningpath_badges = badges_with_order
        return new_learningpath

    def update(self, instance, validated_data):
        instance.name = validated_data.get("name", instance.name)
        instance.description = validated_data.get("description", instance.description)

        tags = validated_data.get("tag_items", None)
        if tags is not None:
            instance.tag_items = tags

        badges_data = validated_data.get("badges", None)
        if badges_data is not None:
            badges_with_order = []
            for badge_data in badges_data:
                slug = badge_data.get("slug")
                order = badge_data.get("order")

                try:
                    badge = BadgeClass.objects.get(entity_id=slug)
                except BadgeClass.DoesNotExist:
                    raise serializers.ValidationError(
                        f"Badge with slug '{slug}' does not exist."
                    )

                badges_with_order.append((badge, order))

            instance.learningpath_badges = badges_with_order

        instance.save()

        return instance


class LearningPathParticipantSerializerV1(serializers.Serializer):
    user = BadgeUserProfileSerializerV1(read_only=True)
    completed_at = serializers.DateTimeField(source="issued_on")

    def to_representation(self, instance):
        data = super().to_representation(instance)
        data["participationBadgeAssertion"] = BadgeInstanceSerializerV1(instance).data
        return data<|MERGE_RESOLUTION|>--- conflicted
+++ resolved
@@ -20,10 +20,7 @@
 from mainsite.models import BadgrApp
 from mainsite.serializers import (
     DateTimeWithUtcZAtEndField,
-<<<<<<< HEAD
-=======
     ExcludeFieldsMixin,
->>>>>>> 36fd5cf0
     HumanReadableBooleanField,
     MarkdownCharField,
     OriginalJsonSerializerMixin,
@@ -177,8 +174,6 @@
 
     class Meta:
         apispec_definition = ("Issuer", {})
-<<<<<<< HEAD
-=======
 
     def get_fields(self):
         fields = super().get_fields()
@@ -188,7 +183,6 @@
         self.exclude_fields(fields, exclude_fields)
 
         return fields
->>>>>>> 36fd5cf0
 
     def validate_image(self, image):
         if image is not None:
@@ -258,21 +252,6 @@
         instance.save(force_resize=force_image_resize)
         return instance
 
-<<<<<<< HEAD
-    def to_representation(self, obj):
-        representation = super(IssuerSerializerV1, self).to_representation(obj)
-        representation["json"] = obj.get_json(obi_version="1_1", use_canonical_id=True)
-
-        if self.context.get("embed_badgeclasses", False):
-            representation["badgeclasses"] = BadgeClassSerializerV1(
-                obj.badgeclasses.all(), many=True, context=self.context
-            ).data
-        representation["badgeClassCount"] = len(obj.cached_badgeclasses())
-        representation["learningPathCount"] = len(obj.cached_learningpaths())
-        representation["recipientGroupCount"] = 0
-        representation["recipientCount"] = 0
-        representation["pathwayCount"] = 0
-=======
     def to_representation(self, instance):
         representation = super(IssuerSerializerV1, self).to_representation(instance)
         representation["json"] = instance.get_json(
@@ -293,7 +272,6 @@
             user.agreed_terms_version == TermsVersion.cached.latest_version()
             for user in instance.owners
         )
->>>>>>> 36fd5cf0
 
         return representation
 
@@ -356,14 +334,10 @@
 
 
 class BadgeClassSerializerV1(
-<<<<<<< HEAD
-    OriginalJsonSerializerMixin, ExtensionsSaverMixin, serializers.Serializer
-=======
     OriginalJsonSerializerMixin,
     ExtensionsSaverMixin,
     ExcludeFieldsMixin,
     serializers.Serializer,
->>>>>>> 36fd5cf0
 ):
     created_at = DateTimeWithUtcZAtEndField(read_only=True)
     updated_at = DateTimeWithUtcZAtEndField(read_only=True)
@@ -419,16 +393,11 @@
         return super(BadgeClassSerializerV1, self).to_internal_value(data)
 
     def to_representation(self, instance):
-<<<<<<< HEAD
-        exclude_orgImg = self.context.get("exclude_orgImg", None)
-        representation = super(BadgeClassSerializerV1, self).to_representation(instance)
-=======
         representation = super(BadgeClassSerializerV1, self).to_representation(instance)
 
         exclude_fields = self.context.get("exclude_fields", [])
         self.exclude_fields(representation, exclude_fields)
 
->>>>>>> 36fd5cf0
         representation["issuerName"] = instance.cached_issuer.name
         representation["issuerOwnerAcceptedTos"] = any(
             user.agreed_terms_version == TermsVersion.cached.latest_version()
@@ -440,15 +409,6 @@
         representation["json"] = instance.get_json(
             obi_version="1_1", use_canonical_id=True
         )
-<<<<<<< HEAD
-        if "extensions" in representation and exclude_orgImg:
-            representation["extensions"] = {
-                name: value
-                for name, value in representation["extensions"].items()
-                if name != "extensions:OrgImageExtension"
-            }
-=======
->>>>>>> 36fd5cf0
         return representation
 
     def validate_image(self, image):
@@ -826,10 +786,6 @@
             raise serializers.ValidationError(
                 f"BadgeClass with ID '{badgeclass_id}' does not exist."
             )
-<<<<<<< HEAD
-
-=======
->>>>>>> 36fd5cf0
         try:
             created_by_user = self.context["request"].user
         except DjangoValidationError:
@@ -899,10 +855,6 @@
 
     class Meta:
         apispec_definition = ("LearningPathBadge", {})
-<<<<<<< HEAD
-
-=======
->>>>>>> 36fd5cf0
 
 
 class LearningPathSerializerV1(ExcludeFieldsMixin, serializers.Serializer):
@@ -941,10 +893,6 @@
         )
 
     def to_representation(self, instance):
-<<<<<<< HEAD
-
-=======
->>>>>>> 36fd5cf0
         request = self.context.get("request")
         representation = super(LearningPathSerializerV1, self).to_representation(
             instance
@@ -963,11 +911,7 @@
             {
                 "badge": BadgeClassSerializerV1(
                     badge.badge,
-<<<<<<< HEAD
-                    context={"exclude_orgImg": "extensions:OrgImageExtension"},
-=======
                     context={"exclude_fields": ["extensions:OrgImageExtension"]},
->>>>>>> 36fd5cf0
                 ).data,
                 "order": badge.order,
             }
@@ -1013,13 +957,8 @@
                 learningPathBadgeInstanceSlug
             )
         # set lp completed at from newest badge issue date
-<<<<<<< HEAD
-        # FIXME: maybe set from issued participation badge instead, would need to
-        # get user participation badgeclass aswell
-=======
         # FIXME: maybe set from issued participation badge instead, would need to get
         # user participation badgeclass aswell
->>>>>>> 36fd5cf0
         completed_at = None
         if user_progress >= max_progress:
             completed_at = reduce(
@@ -1035,12 +974,6 @@
                 "completed_badges": BadgeClassSerializerV1(
                     user_completed_badges,
                     many=True,
-<<<<<<< HEAD
-                    context={"exclude_orgImg": "extensions:OrgImageExtension"},
-                ).data,
-            }
-        )
-=======
                     context={"exclude_fields": ["extensions:OrgImageExtension"]},
                 ).data,
             }
@@ -1048,7 +981,6 @@
 
         exclude_fields = self.context.get("exclude_fields", [])
         self.exclude_fields(representation, exclude_fields)
->>>>>>> 36fd5cf0
 
         return representation
 
