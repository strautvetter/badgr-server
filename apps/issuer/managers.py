# encoding: utf-8
from __future__ import unicode_literals

import json

from django.core.files.storage import DefaultStorage
from django.db import models, transaction

from mainsite.utils import fetch_remote_file_to_storage
from pathway.tasks import award_badges_for_pathway_completion


class IssuerManager(models.Manager):

    @transaction.atomic
    def get_or_create_from_ob2(self, issuer_obo, source=None, original_json=None):
        image_url = issuer_obo.get('image', None)
        image = None
        if image_url:
           image = _fetch_image_and_get_file(image_url, upload_to='remote/issuer')
        return self.get_or_create(
            source_url=issuer_obo.get('id'),
            defaults=dict(
                source=source if source is not None else 'local',
                name=issuer_obo.get('name'),
                description=issuer_obo.get('description', None),
                url=issuer_obo.get('url', None),
                email=issuer_obo.get('email', None),
                image=image,
                original_json=original_json
            )
        )


class BadgeClassManager(models.Manager):

    @transaction.atomic
    def get_or_create_from_ob2(self, issuer, badgeclass_obo, source=None, original_json=None):
        criteria_url = None
        criteria_text = None
        criteria = badgeclass_obo.get('criteria', None)
        if isinstance(criteria, basestring):
            criteria_text = criteria
        elif criteria.get('type', 'Criteria') == 'Criteria':
            criteria_url = criteria.get('id', None)
            criteria_text = criteria.get('narrative', None)

        image = _fetch_image_and_get_file(badgeclass_obo.get('image'), upload_to='remote/badgeclass')

        return self.get_or_create(
            source_url=badgeclass_obo.get('id'),
            defaults=dict(
                issuer=issuer,
                source=source if source is not None else 'local',
                name=badgeclass_obo.get('name'),
                description=badgeclass_obo.get('description', None),
                image=image,
                criteria_url=criteria_url,
                criteria_text=criteria_text,
                original_json=original_json
            )
        )


class BadgeInstanceEvidenceManager(models.Manager):
    @transaction.atomic
    def create_from_ob2(self, badgeinstance, evidence_obo):
        return self.create(
            badgeintance=badgeinstance,
            evidence_url=evidence_obo.get('id', None),
            narrative=evidence_obo.get('narrative', None),
            original_json=json.dumps(evidence_obo)
        )


def _fetch_image_and_get_file(url, upload_to=''):
    status_code, storage_name = fetch_remote_file_to_storage(url, upload_to=upload_to)
    if status_code == 200:
        return DefaultStorage().open(storage_name)


class BadgeInstanceManager(models.Manager):

    @transaction.atomic
    def get_or_create_from_ob2(self, badgeclass, assertion_obo, recipient_identifier, source=None, original_json=None):
        image_url = assertion_obo.get('image', None)
        image = None
        if image_url is None:
            image = badgeclass.image.file
        else:
            image = _fetch_image_and_get_file(image_url, upload_to='remote/assertion')

        badgeinstance, created = self.get_or_create(
            source_url=assertion_obo.get('id'),
            defaults=dict(
                recipient_identifier=recipient_identifier,
                source=source if source is not None else 'local',
                original_json=original_json,
                badgeclass=badgeclass,
                issuer=badgeclass.cached_issuer,
                image=image,
                acceptance=self.model.ACCEPTANCE_ACCEPTED,
                narrative=assertion_obo.get('narrative', None)
            )
        )
        if created:
            evidence = assertion_obo.get('evidence', None)
            if evidence:
                from issuer.models import BadgeInstanceEvidence
                if isinstance(evidence, basestring):
                    # we got a single iri as 'evidence' field
                    BadgeInstanceEvidence.objects.create(
                        badgeinstance=badgeinstance,
                        evidence_url=evidence
                    )
                else:
                    for evidence_item in evidence:
                        badgeinstanceevidence = BadgeInstanceEvidence.objects.create_from_ob2(badgeinstance, evidence_item)
        return badgeinstance, created

    def create_badgeinstance(
<<<<<<< HEAD
            self, badgeclass, recipient_id, evidence=None,
            notify=False, check_completions=True,
            allow_uppercase=False, badgr_app=None, **kwargs
=======
            self, badgeclass, recipient_id, narrative=None, evidence=None,
            notify=False, check_completions=True, created_by=None,
            allow_uppercase=False, badgr_app=None,
>>>>>>> 5d20e3b1
    ):
        """
        Convenience method to award a badge to a recipient_id
        :param allow_uppercase: bool
        :type badgeclass: BadgeClass
        :type recipient_id: str
        :type issuer: Issuer
        :type notify: bool
        :type check_completions: bool
        :type evidence: list of dicts(url=string, narrative=string)
        """
        recipient_identifier = recipient_id if allow_uppercase else recipient_id.lower()

        new_instance = self.model(
<<<<<<< HEAD
            badgeclass=badgeclass,
            issuer=badgeclass.issuer,
            recipient_identifier=recipient_identifier,
            **kwargs
=======
            badgeclass=badgeclass, issuer=badgeclass.issuer,
            recipient_identifier=recipient_identifier, narrative=narrative
>>>>>>> 5d20e3b1
        )

        with transaction.atomic():
            new_instance.save()

            if evidence is not None:
                from issuer.models import BadgeInstanceEvidence
                for evidence_obj in evidence:
                    evidence_url = evidence_obj.get('evidence_url')
                    narrative = evidence_obj.get('narrative')
                    new_evidence = BadgeInstanceEvidence(badgeinstance=new_instance, evidence_url=evidence_url)
                    if narrative:
                        new_evidence.narrative = narrative
                    new_evidence.save()

        if check_completions:
            award_badges_for_pathway_completion.delay(badgeinstance_pk=new_instance.pk)

        if notify:
            new_instance.notify_earner(badgr_app=badgr_app)

        return new_instance
<|MERGE_RESOLUTION|>--- conflicted
+++ resolved
@@ -119,15 +119,9 @@
         return badgeinstance, created
 
     def create_badgeinstance(
-<<<<<<< HEAD
-            self, badgeclass, recipient_id, evidence=None,
+            self, badgeclass, recipient_id, narrative=None, evidence=None,
             notify=False, check_completions=True,
             allow_uppercase=False, badgr_app=None, **kwargs
-=======
-            self, badgeclass, recipient_id, narrative=None, evidence=None,
-            notify=False, check_completions=True, created_by=None,
-            allow_uppercase=False, badgr_app=None,
->>>>>>> 5d20e3b1
     ):
         """
         Convenience method to award a badge to a recipient_id
@@ -142,15 +136,11 @@
         recipient_identifier = recipient_id if allow_uppercase else recipient_id.lower()
 
         new_instance = self.model(
-<<<<<<< HEAD
             badgeclass=badgeclass,
-            issuer=badgeclass.issuer,
+			issuer=badgeclass.issuer,
             recipient_identifier=recipient_identifier,
-            **kwargs
-=======
-            badgeclass=badgeclass, issuer=badgeclass.issuer,
-            recipient_identifier=recipient_identifier, narrative=narrative
->>>>>>> 5d20e3b1
+			narrative=narrative,
+			**kwargs
         )
 
         with transaction.atomic():
