import urllib

from django.core.urlresolvers import reverse
from rest_framework.renderers import BrowsableAPIRenderer

import utils
from issuer.models import BadgeInstance
from mainsite.utils import OriginSetting


class BadgeInstanceHTMLRenderer(BrowsableAPIRenderer):
    media_type = 'text/html'
    template = 'public/assertion.html'

    def get_context(self, data, accepted_media_type, renderer_context):
        context = super(BadgeInstanceHTMLRenderer, self).get_context(
            data, accepted_media_type, renderer_context)

<<<<<<< HEAD
        try:
            context['badgeclass_image_png'] = "{}{}?type=png".format(
                OriginSetting.HTTP,
                reverse('badgeclass_image', kwargs={'entity_id': renderer_context['badge_class'].entity_id})
            )

            context.update(renderer_context)
            context['issuer_url'] = context['issuer'].jsonld_id
            context['badge_instance_image_url'] = renderer_context['badge_instance'].image.url if renderer_context['badge_instance'].image else None
            context['badge_instance_public_url'] = renderer_context['badge_instance'].jsonld_id
            context['badgeclass_count'] = renderer_context['badgeclass_count']

            recipient_email = renderer_context['badge_instance'].recipient_identifier
            context['obscured_recipient'] = utils.obscure_email_address(recipient_email)
        except KeyError as e:
            pass
=======
        obi_version = renderer_context.get('obi_version', utils.CURRENT_OBI_VERSION)
        context['obi_version'] = obi_version

        public_url = renderer_context['badge_instance'].jsonld_id + '.json'
        if obi_version == utils.CURRENT_OBI_VERSION:
            context['badge_instance_public_url'] = public_url
        else:
            context['badge_instance_public_url'] = '{}?{}'.format(public_url, urllib.urlencode({'v': obi_version}))

        context['badgeclass_image_png'] = "{}{}?type=png".format(
            OriginSetting.HTTP,
            reverse('badgeclass_image', kwargs={'slug': renderer_context['badge_class'].slug})
        )

        context.update(renderer_context)
        context['issuer_url'] = context['issuer'].jsonld_id
        context['badge_instance_image_url'] = renderer_context['badge_instance'].image.url if renderer_context['badge_instance'].image else None

        recipient_email = renderer_context['badge_instance'].recipient_identifier
        context['obscured_recipient'] = utils.obscure_email_address(recipient_email)

        if obi_version == '1_1':
            context['alt_url'] = '{}?{}'.format(context['request'].path, urllib.urlencode({'v': '2_0'}))
            context['alt_version_name'] = '2.0'
        elif obi_version == '2_0':
            context['alt_url'] = context['request'].path
            context['alt_version_name'] = '1.1'
>>>>>>> 5d20e3b1

        return context


class BadgeClassHTMLRenderer(BrowsableAPIRenderer):
    media_type = 'text/html'
    template = 'public/badge_class.html'

    def get_context(self, data, accepted_media_type, renderer_context):
        context = super(BadgeClassHTMLRenderer, self).get_context(
            data, accepted_media_type, renderer_context)

        try:
            context['badge_class'] = renderer_context['badge_class']
            context['issuer'] = renderer_context['issuer']
            context['badgeclass_count'] = renderer_context['badgeclass_count']
        except KeyError:
            pass

        return context


class IssuerHTMLRenderer(BrowsableAPIRenderer):
    media_type = 'text/html'
    template = 'public/issuer.html'

    def get_context(self, data, accepted_media_type, renderer_context):
        context = super(IssuerHTMLRenderer, self).get_context(
            data, accepted_media_type, renderer_context)

        try:
            context['issuer'] = renderer_context['issuer']
            context['badge_classes'] = renderer_context['badge_classes']
        except KeyError:
            pass

        return context<|MERGE_RESOLUTION|>--- conflicted
+++ resolved
@@ -16,24 +16,6 @@
         context = super(BadgeInstanceHTMLRenderer, self).get_context(
             data, accepted_media_type, renderer_context)
 
-<<<<<<< HEAD
-        try:
-            context['badgeclass_image_png'] = "{}{}?type=png".format(
-                OriginSetting.HTTP,
-                reverse('badgeclass_image', kwargs={'entity_id': renderer_context['badge_class'].entity_id})
-            )
-
-            context.update(renderer_context)
-            context['issuer_url'] = context['issuer'].jsonld_id
-            context['badge_instance_image_url'] = renderer_context['badge_instance'].image.url if renderer_context['badge_instance'].image else None
-            context['badge_instance_public_url'] = renderer_context['badge_instance'].jsonld_id
-            context['badgeclass_count'] = renderer_context['badgeclass_count']
-
-            recipient_email = renderer_context['badge_instance'].recipient_identifier
-            context['obscured_recipient'] = utils.obscure_email_address(recipient_email)
-        except KeyError as e:
-            pass
-=======
         obi_version = renderer_context.get('obi_version', utils.CURRENT_OBI_VERSION)
         context['obi_version'] = obi_version
 
@@ -45,7 +27,7 @@
 
         context['badgeclass_image_png'] = "{}{}?type=png".format(
             OriginSetting.HTTP,
-            reverse('badgeclass_image', kwargs={'slug': renderer_context['badge_class'].slug})
+            reverse('badgeclass_image', kwargs={'entity_id': renderer_context['badge_class'].entity_id})
         )
 
         context.update(renderer_context)
@@ -61,7 +43,6 @@
         elif obi_version == '2_0':
             context['alt_url'] = context['request'].path
             context['alt_version_name'] = '1.1'
->>>>>>> 5d20e3b1
 
         return context
 
