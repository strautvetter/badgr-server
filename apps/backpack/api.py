# encoding: utf-8
from __future__ import unicode_literals

from django.utils import timezone
from rest_framework import permissions
from rest_framework.response import Response
from rest_framework import status

from backpack.models import BackpackCollection, BackpackBadgeShare, BackpackCollectionShare
from backpack.serializers_v1 import CollectionSerializerV1, LocalBadgeInstanceUploadSerializerV1
from backpack.serializers_v2 import BackpackAssertionSerializerV2, BackpackCollectionSerializerV2, \
    BackpackImportSerializerV2, BackpackAssertionAcceptanceSerializerV2
from entity.api import BaseEntityListView, BaseEntityDetailView
from issuer.models import BadgeInstance
from issuer.permissions import AuditedModelOwner, VerifiedEmailMatchesRecipientIdentifier, BadgrOAuthTokenHasScope
from issuer.public_api import ImagePropertyDetailView
from apispec_drf.decorators import apispec_list_operation, apispec_post_operation, apispec_get_operation, \
    apispec_delete_operation, apispec_put_operation, apispec_operation
from mainsite.permissions import AuthenticatedWithVerifiedIdentifier


class BackpackAssertionList(BaseEntityListView):
    model = BadgeInstance
    v1_serializer_class = LocalBadgeInstanceUploadSerializerV1
    v2_serializer_class = BackpackAssertionSerializerV2
    permission_classes = (AuthenticatedWithVerifiedIdentifier, VerifiedEmailMatchesRecipientIdentifier, BadgrOAuthTokenHasScope)
    http_method_names = ('get', 'post')
    valid_scopes = {
        'get': ['r:backpack', 'rw:backpack'],
        'post': ['rw:backpack'],
    }
    include_defaults = {
        'include_expired': {'v1': 'true', 'v2': 'false'},
<<<<<<< HEAD
        'include_revoked': {'v1': 'true', 'v2': 'false'},
=======
        'include_revoked': {'v1': 'false', 'v2': 'false'},
>>>>>>> 3460957c
        'include_pending': {'v1': 'false', 'v2': 'false'},
    }

    def get_objects(self, request, **kwargs):
        version = kwargs.get('version', 'v1')
        include_expired = request.query_params.get(
            u'include_expired', self.include_defaults['include_expired'][version]
        ).lower() in ['1', 'true']
        include_revoked = request.query_params.get(
            u'include_revoked', self.include_defaults['include_revoked'][version]
        ).lower() in ['1', 'true']
        include_pending = request.query_params.get(
            u'include_pending', self.include_defaults['include_pending'][version]
        ).lower() in ['1', 'true']

        def badge_filter(b):
            if ((b.acceptance == BadgeInstance.ACCEPTANCE_REJECTED) or
                    (not include_expired and b.expires_at != None and b.expires_at < timezone.now()) or
                    (not include_revoked and b.revoked) or
                    (not include_pending and b.pending)):
                return False
            return True

        return filter(badge_filter, self.request.user.cached_badgeinstances())

    @apispec_list_operation('Assertion',
        summary="Get a list of Assertions in authenticated user's backpack ",
        tags=['Backpack']
    )
    def get(self, request, **kwargs):
        mykwargs = kwargs.copy()
        mykwargs['expands'] = []
        expands = request.GET.getlist('expand', [])

        if 'badgeclass' in expands:
            mykwargs['expands'].append('badgeclass')
        if 'issuer' in expands:
            mykwargs['expands'].append('issuer')

        return super(BackpackAssertionList, self).get(request, **mykwargs)

    @apispec_post_operation('Assertion',
        summary="Upload a new Assertion to the backpack",
        tags=['Backpack']
    )
    def post(self, request, **kwargs):
        if kwargs.get('version', 'v1') == 'v1':
            return super(BackpackAssertionList, self).post(request, **kwargs)

        raise NotImplementedError("use BackpackImportBadge.post instead")

    def get_context_data(self, **kwargs):
        context = super(BackpackAssertionList, self).get_context_data(**kwargs)
        context['format'] = self.request.query_params.get('json_format', 'v1')  # for /v1/earner/badges compat
        return context


class BackpackAssertionDetail(BaseEntityDetailView):
    model = BadgeInstance
    v1_serializer_class = LocalBadgeInstanceUploadSerializerV1
    v2_serializer_class = BackpackAssertionSerializerV2
    permission_classes = (AuthenticatedWithVerifiedIdentifier, VerifiedEmailMatchesRecipientIdentifier, BadgrOAuthTokenHasScope)
    http_method_names = ('get', 'delete', 'put')
    valid_scopes = {
        'get': ['r:backpack', 'rw:backpack'],
        'put': ['rw:backpack'],
        'delete': ['rw:backpack'],
    }

    def get_context_data(self, **kwargs):
        context = super(BackpackAssertionDetail, self).get_context_data(**kwargs)
        context['format'] = self.request.query_params.get('json_format', 'v1')  # for /v1/earner/badges compat
        return context

    @apispec_get_operation('Assertion',
                           summary="Get detail on an Assertion in the user's Backpack",
                           tags=['Backpack']
                           )
    def get(self, request, **kwargs):
        mykwargs = kwargs.copy()
        mykwargs['expands'] = []
        expands = request.GET.getlist('expand', [])

        if 'badgeclass' in expands:
            mykwargs['expands'].append('badgeclass')
        if 'issuer' in expands:
            mykwargs['expands'].append('issuer')

        return super(BackpackAssertionDetail, self).get(request, **mykwargs)

    @apispec_delete_operation('Assertion',
                              summary='Remove an assertion from the backpack',
                              tags=['Backpack']
                              )
    def delete(self, request, **kwargs):
        obj = self.get_object(request, **kwargs)
        related_collections = list(BackpackCollection.objects.filter(backpackcollectionbadgeinstance__badgeinstance=obj))

        if obj.source_url is None:
            obj.acceptance = BadgeInstance.ACCEPTANCE_REJECTED
            obj.save()
        else:
            obj.delete()

        for collection in related_collections:
            collection.save()

        request.user.save()
        return Response(status=status.HTTP_204_NO_CONTENT)

    @apispec_put_operation('Assertion',
                           summary="Update acceptance of an Assertion in the user's Backpack",
                           tags=['Backpack']
                           )
    def put(self, request, **kwargs):
        fields_whitelist = ('acceptance',)
        data = {k: v for k, v in request.data.items() if k in fields_whitelist}

        obj = self.get_object(request, **kwargs)
        if not self.has_object_permissions(request, obj):
            return Response(status=status.HTTP_404_NOT_FOUND)

        context = self.get_context_data(**kwargs)

        update_serializer = BackpackAssertionAcceptanceSerializerV2(obj, data, context=context)
        update_serializer.is_valid(raise_exception=True)
        update_serializer.save(updated_by=request.user)

        main_serializer_class = self.get_serializer_class()
        serializer = main_serializer_class(update_serializer.instance, context=context)

        return Response(serializer.data)


class BackpackAssertionDetailImage(ImagePropertyDetailView, BadgrOAuthTokenHasScope):
    model = BadgeInstance
    prop = 'image'
    valid_scopes = ['r:backpack', 'rw:backpack']


class BackpackCollectionList(BaseEntityListView):
    model = BackpackCollection
    v1_serializer_class = CollectionSerializerV1
    v2_serializer_class = BackpackCollectionSerializerV2
    permission_classes = (AuthenticatedWithVerifiedIdentifier, AuditedModelOwner, BadgrOAuthTokenHasScope)
    valid_scopes = {
        'get': ['r:backpack', 'rw:backpack'],
        'post': ['rw:backpack'],
    }

    def get_objects(self, request, **kwargs):
        return self.request.user.cached_backpackcollections()

    @apispec_get_operation('Collection',
                           summary='Get a list of Collections',
                           tags=['Backpack']
                           )
    def get(self, request, **kwargs):
        return super(BackpackCollectionList, self).get(request, **kwargs)

    @apispec_post_operation('Collection',
                            summary='Create a new Collection',
                            tags=['Backpack']
                            )
    def post(self, request, **kwargs):
        return super(BackpackCollectionList, self).post(request, **kwargs)


class BackpackCollectionDetail(BaseEntityDetailView):
    model = BackpackCollection
    v1_serializer_class = CollectionSerializerV1
    v2_serializer_class = BackpackCollectionSerializerV2
    permission_classes = (AuthenticatedWithVerifiedIdentifier, AuditedModelOwner, BadgrOAuthTokenHasScope)
    valid_scopes = {
        'get': ['r:backpack', 'rw:backpack'],
        'post': ['rw:backpack'],
        'put': ['rw:backpack'],
        'delete': ['rw:backpack']
    }

    @apispec_get_operation('Collection',
                           summary='Get a single Collection',
                           tags=['Backpack']
                           )
    def get(self, request, **kwargs):
        return super(BackpackCollectionDetail, self).get(request, **kwargs)

    @apispec_put_operation('Collection',
                           summary='Update a Collection',
                           tags=['Backpack']
                           )
    def put(self, request, **kwargs):
        return super(BackpackCollectionDetail, self).put(request, **kwargs)

    @apispec_delete_operation('Collection',
                              summary='Delete a collection',
                              tags=['Backpack']
                              )
    def delete(self, request, **kwargs):
        return super(BackpackCollectionDetail, self).delete(request, **kwargs)


class BackpackImportBadge(BaseEntityListView):
    v2_serializer_class = BackpackImportSerializerV2
    permission_classes = (AuthenticatedWithVerifiedIdentifier, BadgrOAuthTokenHasScope,)
    http_method_names = ('post',)
    valid_scopes = ['rw:backpack']

    @apispec_operation(
        summary="Import a new Assertion to the backpack",
        tags=['Backpack'],
        parameters=[
            {
                "in": "body",
                "name": "body",
                "required": True,
                "schema": {
                    "type": "object",
                    "properties": {
                        "url": {
                            "type": "string",
                            "format": "url",
                            "description": "URL to an OpenBadge compliant badge",
                            'required': False
                        },
                        "image": {
                            'type': "string",
                            'format': "data:image/png;base64",
                            'description': "base64 encoded Baked OpenBadge image",
                            'required': False
                        },
                        "assertion": {
                            'type': "json",
                            'description': "OpenBadge compliant json",
                            'required': False
                        },
                    }
                },
            }
        ]
    )
    def post(self, request, **kwargs):
        context = self.get_context_data(**kwargs)
        serializer_class = self.get_serializer_class()
        serializer = serializer_class(data=request.data, context=context)
        serializer.is_valid(raise_exception=True)
        new_instance = serializer.save(created_by=request.user)
        self.log_create(new_instance)

        response_serializer = BackpackAssertionSerializerV2(new_instance, context=context)
        return Response(response_serializer.data, status=status.HTTP_201_CREATED)


class ShareBackpackAssertion(BaseEntityDetailView):
    model = BadgeInstance
    permission_classes = (permissions.AllowAny,)  # this is AllowAny to support tracking sharing links in emails
    http_method_names = ('get',)

    def get(self, request, **kwargs):
        """
        Share a single badge to a support share provider
        ---
        parameters:
            - name: provider
              description: The identifier of the provider to use. Supports 'facebook', 'linkedin'
              required: true
              type: string
              paramType: query
        """
        from recipient.api import _scrub_boolean
        redirect = _scrub_boolean(request.query_params.get('redirect', "1"))

        provider = request.query_params.get('provider')
        if not provider:
            return Response({'error': "unspecified share provider"}, status=status.HTTP_400_BAD_REQUEST)
        provider = provider.lower()

        source = request.query_params.get('source', 'unknown')

        badge = self.get_object(request, **kwargs)
        if not badge:
            return Response(status=status.HTTP_404_NOT_FOUND)

        share = BackpackBadgeShare(provider=provider, badgeinstance=badge, source=source)
        share_url = share.get_share_url(provider)
        if not share_url:
            return Response({'error': "invalid share provider"}, status=status.HTTP_400_BAD_REQUEST)

        share.save()

        if redirect:
            headers = {'Location': share_url}
            return Response(status=status.HTTP_302_FOUND, headers=headers)
        else:
            return Response({'url': share_url})


class ShareBackpackCollection(BaseEntityDetailView):
    model = BackpackCollection
    permission_classes = (permissions.AllowAny,)  # this is AllowAny to support tracking sharing links in emails
    http_method_names = ('get',)

    def get(self, request, **kwargs):
        """
        Share a collection to a supported share provider
        ---
        parameters:
            - name: provider
              description: The identifier of the provider to use. Supports 'facebook', 'linkedin'
              required: true
              type: string
              paramType: query
        """
        from recipient.api import _scrub_boolean
        redirect = _scrub_boolean(request.query_params.get('redirect', "1"))

        provider = request.query_params.get('provider')
        if not provider:
            return Response({'error': "unspecified share provider"}, status=status.HTTP_400_BAD_REQUEST)
        provider = provider.lower()

        source = request.query_params.get('source', 'unknown')

        collection = self.get_object(request, **kwargs)
        if not collection:
            return Response(status=status.HTTP_404_NOT_FOUND)

        share = BackpackCollectionShare(provider=provider, collection=collection, source=source)
        share_url = share.get_share_url(provider, title=collection.name, summary=collection.description)
        if not share_url:
            return Response({'error': "invalid share provider"}, status=status.HTTP_400_BAD_REQUEST)

        share.save()

        if redirect:
            headers = {'Location': share_url}
            return Response(status=status.HTTP_302_FOUND, headers=headers)
        else:
            return Response({'url': share_url})<|MERGE_RESOLUTION|>--- conflicted
+++ resolved
@@ -31,11 +31,7 @@
     }
     include_defaults = {
         'include_expired': {'v1': 'true', 'v2': 'false'},
-<<<<<<< HEAD
-        'include_revoked': {'v1': 'true', 'v2': 'false'},
-=======
         'include_revoked': {'v1': 'false', 'v2': 'false'},
->>>>>>> 3460957c
         'include_pending': {'v1': 'false', 'v2': 'false'},
     }
 
