--- conflicted
+++ resolved
@@ -357,20 +357,17 @@
 
     @property
     def all_recipient_identifiers(self):
-<<<<<<< HEAD
         return [e.email for e in self.cached_emails()] + \
-            [e.email for e in self.cached_email_variants()]
+            [e.email for e in self.cached_email_variants()] + \
+            self.cached_verified_urls() + \
+            self.cached_verified_phone_numbers()
 
     @property
     def all_verified_recipient_identifiers(self):
-        return [e.email for e in self.cached_emails() if e.verified] + \
-            [e.email for e in self.cached_email_variants()]
-=======
         return ([e.email for e in self.cached_emails() if e.verified]
                 + [e.email for e in self.cached_email_variants()]
                 + self.cached_verified_urls()
                 + self.cached_verified_phone_numbers())
->>>>>>> fd97b777
 
     def is_email_verified(self, email):
         if email in self.all_verified_recipient_identifiers:
