--- conflicted
+++ resolved
@@ -2,29 +2,20 @@
 from __future__ import unicode_literals
 
 from datetime import timedelta
+import os
 import random
 import time
 
-import os
 from django.core.cache import cache
 from django.core.cache.backends.filebased import FileBasedCache
 from django.test import override_settings, TransactionTestCase
-<<<<<<< HEAD
 from django.utils import timezone
 from oauth2_provider.models import AccessToken, Application
-=======
-from oauth2_provider.models import Application
-
-from mainsite import TOP_DIR
->>>>>>> d670be36
 from rest_framework.test import APITransactionTestCase
 
 from badgeuser.models import BadgeUser
 from issuer.models import Issuer, BadgeClass
-<<<<<<< HEAD
 from mainsite import TOP_DIR
-from mainsite.models import BadgrApp
-=======
 from mainsite.models import BadgrApp, ApplicationInfo
 
 
@@ -58,7 +49,6 @@
             )
 
         return application
->>>>>>> d670be36
 
 
 class SetupUserHelper(object):
