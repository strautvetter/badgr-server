from __future__ import absolute_import

import sys
import os
import semver


__all__ = ['APPS_DIR','TOP_DIR']


<<<<<<< HEAD
VERSION = (1, 3, 29)
=======
VERSION = (1, 3, 25)
>>>>>>> 908964df
__version__ = semver.format_version(*VERSION)


# assume we are ./apps/mainsite/__init__.py
APPS_DIR = os.path.dirname(os.path.abspath(os.path.dirname(__file__)))
if APPS_DIR not in sys.path:
    sys.path.insert(0, APPS_DIR)

# Path to the whole project (one level up from apps)
TOP_DIR = os.path.dirname(APPS_DIR)

# import the celery app so INSTALLED_APPS gets autodiscovered
from .celery import app as celery_app<|MERGE_RESOLUTION|>--- conflicted
+++ resolved
@@ -8,11 +8,7 @@
 __all__ = ['APPS_DIR','TOP_DIR']
 
 
-<<<<<<< HEAD
-VERSION = (1, 3, 29)
-=======
-VERSION = (1, 3, 25)
->>>>>>> 908964df
+VERSION = (1, 3, 30)
 __version__ = semver.format_version(*VERSION)
 
 
