--- conflicted
+++ resolved
@@ -386,64 +386,6 @@
             </tbody>
           </table>
 
-<<<<<<< HEAD
-                    {% if badge_category == "learningpath" %}
-                    <tr>
-                        <td align="left" style="border-left:1px solid #DBD8DF; border-right:1px solid #DBD8DF; 
-                            direction:ltr; padding-left:25px; padding-bottom: 10px;">
-                            <table border="0" cellpadding="0" cellspacing="0" width="100%">
-                                <tr>
-                                    <td style="padding-left:16px;">
-                                        <div>
-                                            <a href="{{ activate_url }}" 
-                                               target="_blank"
-                                               style="background:#492e98; color:#FFFFFF; 
-                                                      font-family:Rubik, Arial, sans-serif; 
-                                                      font-size:16px; font-weight:600; 
-                                                      line-height:120%; margin:0; 
-                                                      text-decoration:none; text-transform:none; 
-                                                      display:inline-block; padding:15px 40px; 
-                                                      border-radius:10px;">
-                                                 {{ call_to_action_label }}
-                                            </a>
-                                        </div>
-                                    </td>
-                                </tr>
-                                <tr>
-                                    <td align="left" style="padding: 16px;">
-                                        <p style="font-family:Rubik, Arial, sans-serif; font-size:18px; 
-                                                    font-weight:400; line-height:130%; 
-                                                    text-align:left; color:#323232; margin:0; font-style:italic;
-                                                    width: 520px;">
-                                            Im Anhang dieser Mail findest du neben der 
-                                            <span style="font-weight:600">
-                                                Micro-Degree-Datei
-                                            </span> ein 
-                                            <span style="font-weight:600">PDF-Zertifikat</span>, 
-                                            <span>das deinen Lernerfolg ebenfalls ausweist</span>.
-                                        </p>
-                                    </td>
-                                </tr>
-                            </table>
-                        </td>
-                    </tr>
-                    {% else %}
-                    <tr>
-                        <td align="center" style="border-left:1px solid #DBD8DF; border-right:1px solid #DBD8DF;">
-                            <p style="font-family:Rubik, Arial, sans-serif; font-size:18px; 
-                                      font-weight:400; line-height:130%; 
-                                      text-align:left; color:#492e98; margin:0; width: 520px;">
-                                Im Anhang dieser Mail findest du deine 
-                                <span style="font-weight:600">
-                                    Badge-Datei
-                                </span> und das 
-                                zugehörige 
-                                <span style="font-weight:600">PDF-Zertifikat</span> 
-                                <span>zum Herunterladen</span>.
-                            </p>
-                        </td>
-                    </tr>
-=======
           {% if badge_category == "learningpath" %}
           <tr>
             <td
@@ -537,7 +479,6 @@
               </p>
             </td>
           </tr>
->>>>>>> 36fd5cf0
 
           <tr>
             <td
@@ -612,43 +553,11 @@
             </td>
           </tr>
 
-<<<<<<< HEAD
-                                    <p style="font-family:Rubik, Arial, sans-serif; 
-                                    font-size:14px; font-weight:400; 
-                                    line-height:20.8px; text-align:left; 
-                                    color:#323232; margin:0 0 15px 0;">
-                                        Alle deine erhaltenen Badges kannst du auf 
-                                        <a href="https://openbadges.education/recipient/badges" 
-                                            target="_blank" style="color:#1400ff; 
-                                                                    text-decoration:underline;">
-                                        Open Educational Badges</a> in deinem Rucksack sammeln und mit anderen teilen. 
-                                        Lege dafür einfach kostenlos einen Account an:
-                                    </p>
-                                        <div style="text-align: center;">
-                                            <a href="{{ activate_url }}" 
-                                            target="_blank"
-                                            style="background:#492e98; color:#FFFFFF; 
-                                                    font-family:Rubik, Arial, sans-serif; 
-                                                    font-size:16px; font-weight:600; 
-                                                    line-height:120%; margin:0; 
-                                                    text-decoration:none; text-transform:none; 
-                                                    display:block; padding:15px 40px; 
-                                                    border-radius:10px;">
-                                                {{ call_to_action_label }}
-                                            </a>
-                                        </div>
-                                    </td>
-                                </tr>
-                            </table>
-                        </td>
-                    </tr>
-=======
           {% endif %}
         </td>
       </tr>
     </tbody>
   </table>
->>>>>>> 36fd5cf0
 
   <!-- FAQ Section -->
   {% if oeb_info_block %}
