"""
Utility functions and constants that might be used across the project.
"""
from __future__ import unicode_literals

import StringIO
import base64
import datetime
import hashlib
import json
import re
import urllib
import urlparse
import uuid
<<<<<<< HEAD
from xml.etree import cElementTree as ET

=======
>>>>>>> a5b9a695
import puremagic
import requests
from django.apps import apps
from django.conf import settings
from django.core.cache import cache
from django.core.exceptions import SuspiciousFileOperation
from django.core.files.storage import DefaultStorage
from django.core.urlresolvers import get_callable
from django.http import HttpResponse
from django.utils import timezone
from rest_framework.status import HTTP_401_UNAUTHORIZED


class ObjectView(object):
    """
    A simple utility that allows Rest Framework Serializers to serialize dict-based input
    when there is no appropriate model Class to instantiate.

    Instantiate an ObjectView(source_dict) in the serializer's to_internal_value() method.
    """
    def __init__(self, d):
        self.__dict__ = d

    def __unicode__(self):
        return str(self.__dict__)


slugify_function_path = \
    getattr(settings, 'AUTOSLUG_SLUGIFY_FUNCTION', 'autoslug.utils.slugify')

slugify = get_callable(slugify_function_path)

def installed_apps_list():
    installed_apps = []
    for app in ('issuer', 'composition', 'badgebook'):
        if apps.is_installed(app):
            installed_apps.append(app)
    return installed_apps


def client_ip_from_request(request):
    """Returns the IP of the request, accounting for the possibility of being behind a proxy.
    """
    ip = request.META.get("HTTP_X_FORWARDED_FOR", None)
    if ip:
        # X_FORWARDED_FOR returns client1, proxy1, proxy2,...
        ip = ip.split(", ")[0]
    else:
        ip = request.META.get("REMOTE_ADDR", "")
    return ip


def backoff_cache_key(username=None, client_ip=None):
    client_descriptor = username if username else client_ip
    return "failed_token_backoff_{}".format(client_descriptor)


class OriginSettingsObject(object):
    DefaultOrigin = "http://localhost:8000"

    @property
    def DEFAULT_HTTP_PROTOCOL(self):
        parsed = urlparse.urlparse(self.HTTP)
        return parsed.scheme

    @property
    def HTTP(self):
        return getattr(settings, 'HTTP_ORIGIN', OriginSettingsObject.DefaultOrigin)

OriginSetting = OriginSettingsObject()

"""
Cache Utilities
"""
def filter_cache_key(key, key_prefix, version):
    generated_key = ':'.join([key_prefix, str(version), key])
    if len(generated_key) > 250:
        return hashlib.md5(generated_key).hexdigest()
    return generated_key


def verify_svg(fileobj):
    """
    Check if provided file is svg
    from: https://gist.github.com/ambivalentno/9bc42b9a417677d96a21
    """
    fileobj.seek(0)
    tag = None
    try:
        for event, el in ET.iterparse(fileobj, events=(b'start',)):
            tag = el.tag
            break
    except ET.ParseError:
        pass
    return tag == '{http://www.w3.org/2000/svg}svg'


def scrubSvgElementTree(svg_elem):
    """
    Takes an element (https://docs.python.org/2/library/xml.etree.elementtree.html#element-objects)
    from an element tree then scrubs malicious tags and attributes.
    :return: (svg_elem)
    """
    MALICIOUS_SVG_TAGS = [
        "script"
    ]
    MALICIOUS_SVG_ATTRIBUTES = [
        "onload"
    ]
    SVG_NAMESPACE = "http://www.w3.org/2000/svg"

    ET.register_namespace("", SVG_NAMESPACE)

    # find malicious tags and attributes
    elements_to_strip = []
    for tag_name in MALICIOUS_SVG_TAGS:
        elements_to_strip.extend(svg_elem.findall('.//{{{ns}}}{tag}'.format(ns=SVG_NAMESPACE, tag=tag_name)))

    # strip malicious tags
    for e in elements_to_strip:
        parent = svg_elem.find(".//{tag}/..".format(tag=e.tag))
        parent.remove(e)

    # strip malicious attributes
    for el in svg_elem.iter():
        for attrib_name in MALICIOUS_SVG_ATTRIBUTES:
            if attrib_name in el.attrib:
                del el.attrib[attrib_name]

    return svg_elem


def fetch_remote_file_to_storage(remote_url, upload_to='', allowed_mime_types=()):
    """
    Fetches a remote url, and stores it in DefaultStorage
    :return: (status_code, new_storage_name)
    """

    SVG_MIME_TYPE = 'image/svg+xml'

    if not allowed_mime_types:
        raise SuspiciousFileOperation("allowed mime types must be passed in")

    store = DefaultStorage()
    r = requests.get(remote_url, stream=True)

    if r.status_code == 200:

        magic_strings = puremagic.magic_string(r.content)
        derived_mime_type = None
        derived_ext = None
        stripped_svg_string = None

        for magic_string in magic_strings:
            if getattr(magic_string, 'mime_type', None) in allowed_mime_types:
                derived_mime_type = getattr(magic_string, 'mime_type', None)
                derived_ext = getattr(magic_string, 'extension', None)
                break

        if not derived_mime_type and re.search(b'<svg', r.content[:1024]) and r.content.strip()[-6:] == b'</svg>':
            derived_mime_type = SVG_MIME_TYPE
            derived_ext = '.svg'

        if derived_mime_type == SVG_MIME_TYPE:
            stripped_svg_element = ET.fromstring(r.content)
            scrubSvgElementTree(stripped_svg_element)
            stripped_svg_string = ET.tostring(stripped_svg_element)

        if derived_mime_type not in allowed_mime_types:
            raise SuspiciousFileOperation("{} is not an allowed mime type for upload".format(derived_mime_type))

        if not derived_ext:
            raise SuspiciousFileOperation("could not determine a file extension")

        storage_name = '{upload_to}/cached/{filename}{ext}'.format(
            upload_to=upload_to,
            filename=hashlib.md5(remote_url).hexdigest(),
            ext=derived_ext)

        string_to_write_to_file = stripped_svg_string or r.content

        if not store.exists(storage_name):
            buf = StringIO.StringIO(string_to_write_to_file)
            store.save(storage_name, buf)
        return r.status_code, storage_name
    return r.status_code, None

def clamped_backoff_in_seconds(backoff_count):
    max_backoff = getattr(settings, 'TOKEN_BACKOFF_MAXIMUM_SECONDS', 3600)  # max is 1 hour
    backoff_period = getattr(settings, 'TOKEN_BACKOFF_PERIOD_SECONDS', 2)
    max_number_of_backoffs = 12

    return min(
        max_backoff,
        backoff_period ** min(max_number_of_backoffs, backoff_count)
    )

def iterate_backoff_count(backoff):
    if backoff is None:
        backoff = {'count': 0}
    backoff['count'] += 1
    backoff['until'] = timezone.now() + datetime.timedelta(seconds=clamped_backoff_in_seconds(backoff['count']))
    return backoff


def throttleable(f):

    def wrapper(*args, **kw):
        username = args[0].request.POST.get('username')
        client_ip = client_ip_from_request(args[0].request)
        backoff = cache.get(backoff_cache_key(username, client_ip))

        if backoff is not None:
            backoff_until = backoff.get('until', None)
            # backoff_count = backoff.get('count', 1)
            if backoff_until > timezone.now():

                cache.set(
                    backoff_cache_key(username, client_ip),
                    iterate_backoff_count(backoff),
                    timeout=None
                )

                return HttpResponse(json.dumps({
                    "error_description": "Too many login attempts. Please wait and try again.",
                    "error": "login attempts throttled",
                    "expires": clamped_backoff_in_seconds(backoff.get('count')),
                }), status=HTTP_401_UNAUTHORIZED)

        try:
            result = f(*args, **kw)  # execute the decorated function

            if 200 <= result.status_code < 300:
                cache.set(
                    backoff_cache_key(username, client_ip),
                    None
                )  # clear any existing backoff
            else:
                cache.set(
                    backoff_cache_key(username, client_ip),
                    iterate_backoff_count(backoff),
                    timeout=None
                )
        except Exception, e:
            cache.set(
                backoff_cache_key(username, client_ip),
                iterate_backoff_count(backoff),
                timeout=None
            )
            raise e

        return result

    return wrapper



def generate_entity_uri():
    """
    Generate a unique url-safe identifier
    """
    entity_uuid = uuid.uuid4()
    b64_string = base64.urlsafe_b64encode(entity_uuid.bytes)
    b64_trimmed = re.sub(r'=+$', '', b64_string)
    return b64_trimmed


def first_node_match(graph, condition):
    """return the first dict in a list of dicts that matches condition dict"""
    for node in graph:
        if all(item in node.items() for item in condition.items()):
            return node


def get_tool_consumer_instance_guid():
    guid = getattr(settings, 'EXTERNALTOOL_CONSUMER_INSTANCE_GUID', None)
    if guid is None:
        guid = cache.get("external_tool_consumer_instance_guid")
        if guid is None:
            guid = "badgr-tool-consumer:{}".format(generate_entity_uri())
            cache.set("external_tool_consumer_instance_guid", guid, timeout=None)
    return guid


def list_of(value):
    if value is None:
        return []
    elif isinstance(value, list):
        return value
    return [value]


def set_url_query_params(url, **kwargs):
    """
    Given a url, possibly including query parameters, return a url with the given query parameters set, replaced on a
    per-key basis.
    """
    url_parts = list(urlparse.urlparse(url))
    query = dict(urlparse.parse_qsl(url_parts[4]))
    query.update(kwargs)
    url_parts[4] = urllib.urlencode(query)
    return urlparse.urlunparse(url_parts)<|MERGE_RESOLUTION|>--- conflicted
+++ resolved
@@ -12,13 +12,9 @@
 import urllib
 import urlparse
 import uuid
-<<<<<<< HEAD
-from xml.etree import cElementTree as ET
-
-=======
->>>>>>> a5b9a695
 import puremagic
 import requests
+
 from django.apps import apps
 from django.conf import settings
 from django.core.cache import cache
