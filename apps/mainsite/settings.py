import sys
import os

from mainsite import TOP_DIR
import logging


##
#
#  Important Stuff
#
##

INSTALLED_APPS = [
    'mainsite',

    'django.contrib.auth',
    'django.contrib.contenttypes',
    'django.contrib.sessions',
    'django.contrib.sites',
    'django.contrib.messages',
    'django.contrib.staticfiles',
    'django.contrib.admin',
    'django_object_actions',
    'markdownify',

    'badgeuser',

    'allauth',
    'allauth.account',
    'allauth.socialaccount',
    'badgrsocialauth.providers.kony',
    'badgrsocialauth.providers.google',
    'allauth.socialaccount.providers.facebook',
    'allauth.socialaccount.providers.linkedin_oauth2',
    'allauth.socialaccount.providers.oauth2',
    'corsheaders',
    'rest_framework',
    'rest_framework.authtoken',
    'django_celery_results',

    # OAuth 2 provider
    'oauth2_provider',

    'entity',
    'issuer',
    'backpack',
    'pathway',
    'recipient',
    'externaltools',

    # api docs
    'apispec_drf',

<<<<<<< HEAD
    # deprecated packages to remove in v1.2
    'composer',
    'credential_store',
    'storages',
=======
    # deprecated
    'composition',
>>>>>>> c8ad34f6
]

MIDDLEWARE_CLASSES = [
    'corsheaders.middleware.CorsMiddleware',
    'django.middleware.common.CommonMiddleware',
    'django.contrib.sessions.middleware.SessionMiddleware',
    'django.contrib.auth.middleware.SessionAuthenticationMiddleware',
    'oauth2_provider.middleware.OAuth2TokenMiddleware',
    'django.middleware.csrf.CsrfViewMiddleware',
    'django.contrib.auth.middleware.AuthenticationMiddleware',
    'django.contrib.messages.middleware.MessageMiddleware',
    'django.middleware.clickjacking.XFrameOptionsMiddleware',
    'mainsite.middleware.MaintenanceMiddleware',
    'badgeuser.middleware.InactiveUserMiddleware',
    # 'mainsite.middleware.TrailingSlashMiddleware',
]

ROOT_URLCONF = 'mainsite.urls'

SECRET_KEY = '{{secret_key}}'
UNSUBSCRIBE_SECRET_KEY = 'kAYWM0YWI2MDj/FODBZjE0ZDI4N'

# Hosts/domain names that are valid for this site.
# "*" matches anything, ".example.com" matches example.com and all subdomains
ALLOWED_HOSTS = ['*', ]

SECURE_PROXY_SSL_HEADER = ('HTTP_X_FORWARDED_PROTO', 'https')


##
#
#  Templates
#
##

TEMPLATES = [
    {
        'BACKEND': 'django.template.backends.django.DjangoTemplates',
        'APP_DIRS': True,
        'OPTIONS': {
            'context_processors': [
                'django.contrib.auth.context_processors.auth',
                'django.template.context_processors.debug',
                'django.template.context_processors.i18n',
                'django.template.context_processors.media',
                'django.template.context_processors.static',
                'django.template.context_processors.tz',
                # 'django.template.context_processors.request',
                'django.contrib.messages.context_processors.messages',

                'mainsite.context_processors.extra_settings'
            ],
        },
    },
]

TEMPLATE_LOADERS = [
    'django.template.loaders.filesystem.Loader',
    'django.template.loaders.app_directories.Loader',
]


##
#
#  Static Files
#
##

HTTP_ORIGIN = "http://localhost:8000"

STATICFILES_FINDERS = [
    'django.contrib.staticfiles.finders.FileSystemFinder',
    'django.contrib.staticfiles.finders.AppDirectoriesFinder',
]

STATIC_ROOT = os.path.join(TOP_DIR, 'staticfiles')
STATIC_URL = HTTP_ORIGIN+'/static/'
STATICFILES_DIRS = [
    os.path.join(TOP_DIR, 'apps', 'mainsite', 'static'),
]

##
#
#  User / Login / Auth
#
##

AUTH_USER_MODEL = 'badgeuser.BadgeUser'
LOGIN_URL = '/accounts/login/'
LOGIN_REDIRECT_URL = '/docs'

AUTHENTICATION_BACKENDS = [
    'oauth2_provider.backends.OAuth2Backend',

    # Object permissions for issuing badges
    'rules.permissions.ObjectPermissionBackend',

    # Needed to login by username in Django admin, regardless of `allauth`
    "badgeuser.backends.CachedModelBackend",

    # `allauth` specific authentication methods, such as login by e-mail
    "badgeuser.backends.CachedAuthenticationBackend"

]

ACCOUNT_DEFAULT_HTTP_PROTOCOL = 'https'
ACCOUNT_ADAPTER = 'mainsite.account_adapter.BadgrAccountAdapter'
ACCOUNT_EMAIL_VERIFICATION = 'mandatory'
ACCOUNT_EMAIL_REQUIRED = True
ACCOUNT_USERNAME_REQUIRED = False
ACCOUNT_USER_MODEL_USERNAME_FIELD = None
ACCOUNT_CONFIRM_EMAIL_ON_GET = True
ACCOUNT_LOGOUT_ON_GET = True
ACCOUNT_AUTHENTICATION_METHOD = 'email'
ACCOUNT_FORMS = {
    'add_email': 'badgeuser.account_forms.AddEmailForm'
}
ACCOUNT_SIGNUP_FORM_CLASS = 'badgeuser.forms.BadgeUserCreationForm'


SOCIALACCOUNT_EMAIL_VERIFICATION = 'mandatory'
SOCIALACCOUNT_PROVIDERS = {
    'kony': {
        'environment': 'dev'
    }
}
SOCIALACCOUNT_ADAPTER = 'badgrsocialauth.adapter.BadgrSocialAccountAdapter'


CORS_ORIGIN_ALLOW_ALL = True
CORS_URLS_REGEX = r'^.*$'
CORS_MODEL = 'mainsite.BadgrApp'


##
#
#  Media Files
#
##

MEDIA_ROOT = os.path.join(TOP_DIR, 'mediafiles')
MEDIA_URL = '/media/'
ADMIN_MEDIA_PREFIX = STATIC_URL+'admin/'

BADGR_UI_URL = 'https://badgr.io/'


##
#
#   Fixtures
#
##

FIXTURE_DIRS = [
    os.path.join(TOP_DIR, 'etc', 'fixtures'),
]


##
#
#  Logging
#
##

LOGGING = {
    'version': 1,
    'disable_existing_loggers': False,
    'handlers': {
        'mail_admins': {
            'level': 'ERROR',
            'filters': [],
            'class': 'django.utils.log.AdminEmailHandler'
        },

        'console': {
            'level': 'DEBUG',
            'class': 'logging.StreamHandler',
            'stream': sys.stdout,

        },
    },
    'loggers': {
        'django.request': {
            'handlers': ['mail_admins'],
            'level': 'ERROR',
            'propagate': True,
        },

        # Badgr.Events emits all badge related activity
        'Badgr.Events': {
            'handlers': ['console'],
            'level': 'INFO',
            'propagate': False,
        }

    },
    'formatters': {
        'default': {
            'format': '%(asctime)s %(levelname)s %(module)s %(message)s'
        },
        'json': {
            '()': 'mainsite.formatters.JsonFormatter',
            'format': '%(asctime)s',
            'datefmt': '%Y-%m-%dT%H:%M:%S%z',
        }
    },
}


##
#
#  Caching
#
##

CACHES = {
    'default': {
        'BACKEND': 'django.core.cache.backends.locmem.LocMemCache',
        'KEY_PREFIX': 'badgr_',
        'VERSION': 10,
        'TIMEOUT': None,
    }
}

##
#
#  Maintenance Mode
#
##

MAINTENANCE_MODE = False
MAINTENANCE_URL = '/maintenance'


##
#
#  Sphinx Search
#
##

SPHINX_API_VERSION = 0x116  # Sphinx 0.9.9

##
#
# Testing
##
TEST_RUNNER = 'mainsite.testrunner.BadgrRunner'


##
#
#  REST Framework
#
##

REST_FRAMEWORK = {
    # Use Django's standard `django.contrib.auth` permissions,
    # or allow read-only access for unauthenticated users.
    'DEFAULT_PERMISSION_CLASSES': [
        'rest_framework.permissions.DjangoModelPermissionsOrAnonReadOnly'
    ],
    'DEFAULT_RENDERER_CLASSES': (
        'mainsite.renderers.JSONLDRenderer',
        'rest_framework.renderers.JSONRenderer',
        'rest_framework.renderers.BrowsableAPIRenderer',
    ),
    'DEFAULT_AUTHENTICATION_CLASSES': (
        'mainsite.authentication.BadgrOAuth2Authentication',
        'rest_framework.authentication.TokenAuthentication',
        'entity.authentication.ExplicitCSRFSessionAuthentication',
        'rest_framework.authentication.BasicAuthentication',
    ),
    'DEFAULT_VERSIONING_CLASS': 'rest_framework.versioning.URLPathVersioning',
    'DEFAULT_VERSION': 'v1',
    'ALLOWED_VERSIONS': ['v1','v2'],
    'EXCEPTION_HANDLER': 'entity.views.exception_handler'
}


##
#
#  Remote document fetcher (designed to be overridden in tests)
#
##

REMOTE_DOCUMENT_FETCHER = 'badgeanalysis.utils.get_document_direct'
LINKED_DATA_DOCUMENT_FETCHER = 'badgeanalysis.utils.custom_docloader'


##
#
#  Misc.
#
##

LTI_STORE_IN_SESSION = False

CAIROSVG_VERSION_SUFFIX = "2"

SITE_ID = 1

USE_I18N = False
USE_L10N = False
USE_TZ = True

BADGR_APP_ID = 1


##
#
# Markdownify
#
##

MARKDOWNIFY_WHITELIST_TAGS = [
    'h1','h2','h3','h4','h5','h6',
    'a',
    'abbr',
    'acronym',
    'b',
    'blockquote',
    'em',
    'i',
    'li',
    'ol',
    'p',
    'strong',
    'ul',
    'code',
    'pre',
    'hr'
]


OAUTH2_PROVIDER = {
    'SCOPES': {
        'r:profile': 'See who you are',
        'rw:profile': 'Update your own User profile',
        'r:backpack': "List assertions in a User's Backpack",
        'rw:backpack': "Upload badges into a User's Backpack",
        'rw:issuer': 'Create and update Issuers, create and update Badgeclasses, and award Assertions',

        # private scopes used for integrations
        'rw:issuer:*': 'Create and update Badgeclasses, and award Assertions for a single Issuer',
        'r:assertions': 'Batch receive assertions'
    },
    'DEFAULT_SCOPES': ['r:profile'],

    'OAUTH2_VALIDATOR_CLASS': 'mainsite.oauth_validator.BadgrRequestValidator',
    'ACCESS_TOKEN_EXPIRE_SECONDS':  6*31*86400  # 6 months

}
OAUTH2_PROVIDER_APPLICATION_MODEL = 'oauth2_provider.Application'
OAUTH2_PROVIDER_ACCESS_TOKEN_MODEL = 'oauth2_provider.AccessToken'

API_DOCS_EXCLUDED_SCOPES = ['rw:issuer:*', 'r:assertions', '*']


BADGR_PUBLIC_BOT_USERAGENTS = [
    'LinkedInBot',   # 'LinkedInBot/1.0 (compatible; Mozilla/5.0; Jakarta Commons-HttpClient/3.1 +http://www.linkedin.com)'
    'Twitterbot',    # 'Twitterbot/1.0'
    'facebook',      # https://developers.facebook.com/docs/sharing/webmasters/crawler
    'Facebot',
]


# Allow use of weaker CAs (1024 bits) to avoid problem with chained certificates used by accounts.google.com
# Ideally this environment variable would be set on a per-environment basis, only where needed
import os
import certifi
os.environ['REQUESTS_CA_BUNDLE'] = certifi.old_where()

# default celery to always_eager
CELERY_ALWAYS_EAGER = True

# If enabled, notify badgerank about new badgeclasses
BADGERANK_NOTIFY_ON_BADGECLASS_CREATE = True
BADGERANK_NOTIFY_ON_FIRST_ASSERTION = True
BADGERANK_NOTIFY_URL = 'https://api.badgerank.org/v1/badgeclass/submit'<|MERGE_RESOLUTION|>--- conflicted
+++ resolved
@@ -52,15 +52,8 @@
     # api docs
     'apispec_drf',
 
-<<<<<<< HEAD
-    # deprecated packages to remove in v1.2
-    'composer',
-    'credential_store',
-    'storages',
-=======
     # deprecated
     'composition',
->>>>>>> c8ad34f6
 ]
 
 MIDDLEWARE_CLASSES = [
