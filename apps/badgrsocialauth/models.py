--- conflicted
+++ resolved
@@ -36,12 +36,9 @@
     config = models.ForeignKey(Saml2Configuration)
     uuid = models.CharField(max_length=255, unique=True)
 
-<<<<<<< HEAD
     def __str__(self):
         return "{} on {}".format(self.uuid, self.config)
-=======
-    def __unicode__(self):
-        return "{} on {}".format(self.uuid, self.config)
+
 
     @property
     def uid(self):
@@ -58,5 +55,4 @@
     @property
     def date_joined(self):
         # TODO add a migration for this model to have created_at / updated_at fields via inheritance.
-        return timezone.now()
->>>>>>> 14a26f4f
+        return timezone.now()