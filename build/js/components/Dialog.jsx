--- conflicted
+++ resolved
@@ -1,7 +1,3 @@
-<<<<<<< HEAD
-=======
-var _ = require('lodash');
->>>>>>> 94375e34
 var React = require('react');
 var _ = require('lodash');
 
@@ -10,8 +6,6 @@
 
 // Actions
 var FormActions = require('../actions/forms');
-
-var ClickActions = require('../actions/clicks');
 
 /**
  * Usage:
@@ -119,17 +113,11 @@
     propTypes: {
         dialogId: React.PropTypes.string.isRequired,
         hideControls: React.PropTypes.bool,
-<<<<<<< HEAD
         formId: React.PropTypes.string,
-=======
-        showCloseAction: React.PropTypes.bool,
-        actionGenerator: React.PropTypes.func
->>>>>>> 94375e34
     },
 
     getInitialState: function() {
         return {
-<<<<<<< HEAD
             formWasCompleted: false,
         };
     },
@@ -137,10 +125,6 @@
     componentDidMount: function() {
         if (this.props.formId) {
             FormStore.addListener('FORM_DATA_UPDATED_'+ this.props.formId, this.handleFormDataUpdated);
-=======
-            hideControls: false,
-            showCloseAction: true
->>>>>>> 94375e34
         }
     },
 
@@ -156,7 +140,6 @@
             this.setState({'formWasCompleted': true});
         }
     },
-<<<<<<< HEAD
 
     closeDialog: function() {
         var formData = FormStore.getFormData(this.props.formId);
@@ -174,68 +157,16 @@
             dialog.classList.remove('is-visible');
         } else {
             console.log("Unable to find dialog with dialogId="+this.props.dialogId)
-=======
-    handleUpdate: function(){
-        this.forceUpdate();
-    },
-    componentDidMount: function(){
-        var updateFunction;
-
-        if (this.props.selfUpdaters){
-            _.forEach(this.props.selfUpdaters, function(updater){
-                if (updater.handler)
-                    updateFunction = updater.handler.bind(this);
-                else
-                    updateFunction = this.handleUpdate;
-
-                updater.store.addListener(
-                    updater.listenFor,
-                    updateFunction
-                );
-            }, this);
         }
-    },
-    componentWillUnmount: function(){
-        var updateFunction;
-
-        if (this.props.selfUpdaters){
-            _.forEach(this.props.selfUpdaters, function(updater){
-                if (updater.handler)
-                    updateFunction = updater.handler.bind(this);
-                else
-                    updateFunction = this.handleUpdate;
-
-                updater.store.removeListener(
-                    updater.listenFor,
-                    updateFunction
-                );
-            }, this);
->>>>>>> 94375e34
-        }
-    },
-    closeDialog: function() {
-        ClickActions.closeDialog(this.props.dialogId);
     },
 
     render: function() {
-<<<<<<< HEAD
         var divProps = _.omit(this.props, ['dialogId', 'actions'])
         var controls = (this.props.hideControls || this.state.formWasCompleted) ? "" : (
             <div className="control_">
                 <button className="button_ button_-secondary" onClick={this.closeDialog}>Close</button>
                 {this.props.actions}
             </div>);
-=======
-        var divProps = _.omit(this.props, ['dialogId', 'actions', 'actionGenerator', 'showCloseAction']);
-        var controls = this.props.hideControls ? "" : (
-            <div className="control_">
-                {this.props.showCloseAction ? (<button className="button_ button_-secondary" onClick={this.closeDialog}>Close</button>) : null}
-                {this.props.actions}
-                {(!!this.props.actionGenerator) ? this.props.actionGenerator(): null}
-            </div>
-        );
-
->>>>>>> 94375e34
         return (
             <div {...divProps}>
                 <button className="dialog_-x-close" onClick={this.closeDialog}>
